<?xml version="1.0" encoding="UTF-8"?>
<ui version="4.0">
 <class>MainWindow</class>
 <widget class="QMainWindow" name="MainWindow">
  <property name="geometry">
   <rect>
    <x>0</x>
    <y>0</y>
    <width>800</width>
<<<<<<< HEAD
    <height>625</height>
=======
    <height>481</height>
>>>>>>> 12cce547
   </rect>
  </property>
  <property name="sizePolicy">
   <sizepolicy hsizetype="Fixed" vsizetype="Fixed">
    <horstretch>0</horstretch>
    <verstretch>0</verstretch>
   </sizepolicy>
  </property>
  <property name="maximumSize">
   <size>
    <width>800</width>
    <height>700</height>
   </size>
  </property>
  <property name="cursor">
   <cursorShape>ArrowCursor</cursorShape>
  </property>
  <property name="windowTitle">
   <string>Cocktailmanager</string>
  </property>
  <property name="autoFillBackground">
   <bool>false</bool>
  </property>
  <property name="documentMode">
   <bool>false</bool>
  </property>
  <widget class="QWidget" name="centralwidget">
   <layout class="QVBoxLayout" name="verticalLayout">
    <item>
     <widget class="QTabWidget" name="tabWidget">
      <property name="font">
       <font>
        <pointsize>14</pointsize>
        <weight>75</weight>
        <bold>true</bold>
       </font>
      </property>
      <property name="autoFillBackground">
       <bool>true</bool>
      </property>
      <property name="currentIndex">
       <number>0</number>
      </property>
      <property name="elideMode">
       <enum>Qt::ElideMiddle</enum>
      </property>
      <property name="usesScrollButtons">
       <bool>true</bool>
      </property>
      <property name="documentMode">
       <bool>false</bool>
      </property>
      <property name="cssClass" stdset="0">
       <string>bold</string>
      </property>
      <widget class="QWidget" name="tab">
       <attribute name="title">
        <string>Maker</string>
       </attribute>
       <layout class="QHBoxLayout" name="horizontalLayout_2">
        <item>
         <layout class="QGridLayout" name="gridLayout_4">
          <item row="4" column="3" colspan="2">
           <layout class="QHBoxLayout" name="horizontalLayout_5">
            <item>
             <widget class="QPushButton" name="PBMminus">
              <property name="minimumSize">
               <size>
                <width>60</width>
                <height>40</height>
               </size>
              </property>
              <property name="maximumSize">
               <size>
                <width>100</width>
                <height>60</height>
               </size>
              </property>
              <property name="font">
               <font>
                <pointsize>22</pointsize>
                <weight>75</weight>
                <bold>true</bold>
               </font>
              </property>
              <property name="text">
               <string>–</string>
              </property>
              <property name="cssClass" stdset="0">
               <string/>
              </property>
             </widget>
            </item>
            <item>
             <widget class="QLabel" name="LCustomMenge">
              <property name="minimumSize">
               <size>
                <width>65</width>
                <height>0</height>
               </size>
              </property>
              <property name="maximumSize">
               <size>
                <width>300</width>
                <height>60</height>
               </size>
              </property>
              <property name="font">
               <font>
                <pointsize>20</pointsize>
                <weight>75</weight>
                <bold>true</bold>
               </font>
              </property>
              <property name="lineWidth">
               <number>1</number>
              </property>
              <property name="text">
               <string>200</string>
              </property>
              <property name="alignment">
               <set>Qt::AlignCenter</set>
              </property>
              <property name="cssClass" stdset="0">
               <string>bold secondary</string>
              </property>
             </widget>
            </item>
            <item>
             <widget class="QLabel" name="LSelect_unit">
              <property name="minimumSize">
               <size>
                <width>0</width>
                <height>0</height>
               </size>
              </property>
              <property name="maximumSize">
               <size>
                <width>40</width>
                <height>60</height>
               </size>
              </property>
              <property name="font">
               <font>
                <pointsize>20</pointsize>
                <weight>50</weight>
                <bold>false</bold>
               </font>
              </property>
              <property name="text">
               <string>ml</string>
              </property>
              <property name="alignment">
               <set>Qt::AlignLeading|Qt::AlignLeft|Qt::AlignVCenter</set>
              </property>
              <property name="cssClass" stdset="0">
               <string>secondary</string>
              </property>
             </widget>
            </item>
            <item>
             <widget class="QPushButton" name="PBMplus">
              <property name="minimumSize">
               <size>
                <width>60</width>
                <height>40</height>
               </size>
              </property>
              <property name="maximumSize">
               <size>
                <width>100</width>
                <height>60</height>
               </size>
              </property>
              <property name="font">
               <font>
                <pointsize>22</pointsize>
                <weight>75</weight>
                <bold>true</bold>
               </font>
              </property>
              <property name="text">
               <string>+</string>
              </property>
              <property name="cssClass" stdset="0">
               <string/>
              </property>
             </widget>
            </item>
            <item>
             <widget class="QPushButton" name="PBZubereiten_custom">
              <property name="minimumSize">
               <size>
                <width>150</width>
                <height>40</height>
               </size>
              </property>
              <property name="maximumSize">
               <size>
                <width>500</width>
                <height>60</height>
               </size>
              </property>
              <property name="font">
               <font>
                <pointsize>18</pointsize>
                <weight>75</weight>
                <bold>true</bold>
               </font>
              </property>
              <property name="text">
               <string>Zubereiten</string>
              </property>
              <property name="cssClass" stdset="0">
               <string>btn-inverted</string>
              </property>
             </widget>
            </item>
           </layout>
          </item>
          <item row="4" column="0">
           <layout class="QHBoxLayout" name="horizontalLayout">
            <item>
             <widget class="QPushButton" name="PBSetnull">
              <property name="minimumSize">
               <size>
                <width>60</width>
                <height>40</height>
               </size>
              </property>
              <property name="maximumSize">
               <size>
                <width>80</width>
                <height>60</height>
               </size>
              </property>
              <property name="font">
               <font>
                <pointsize>16</pointsize>
                <weight>75</weight>
                <bold>true</bold>
               </font>
              </property>
              <property name="text">
               <string>O</string>
              </property>
             </widget>
            </item>
            <item>
             <widget class="QSlider" name="HSIntensity">
              <property name="minimumSize">
               <size>
                <width>300</width>
                <height>30</height>
               </size>
              </property>
              <property name="maximumSize">
               <size>
                <width>400</width>
                <height>50</height>
               </size>
              </property>
              <property name="font">
               <font>
                <pointsize>12</pointsize>
                <weight>75</weight>
                <bold>true</bold>
               </font>
              </property>
              <property name="minimum">
               <number>-5</number>
              </property>
              <property name="maximum">
               <number>5</number>
              </property>
              <property name="singleStep">
               <number>1</number>
              </property>
              <property name="pageStep">
               <number>1</number>
              </property>
              <property name="value">
               <number>0</number>
              </property>
              <property name="orientation">
               <enum>Qt::Horizontal</enum>
              </property>
              <property name="tickPosition">
               <enum>QSlider::TicksBothSides</enum>
              </property>
              <property name="tickInterval">
               <number>0</number>
              </property>
             </widget>
            </item>
           </layout>
          </item>
          <item row="1" column="0" rowspan="2">
           <widget class="QListWidget" name="LWMaker">
            <property name="maximumSize">
             <size>
              <width>500</width>
              <height>1200</height>
             </size>
            </property>
            <property name="font">
             <font>
              <pointsize>20</pointsize>
             </font>
            </property>
            <property name="horizontalScrollBarPolicy">
             <enum>Qt::ScrollBarAlwaysOff</enum>
            </property>
            <property name="textElideMode">
             <enum>Qt::ElideRight</enum>
            </property>
            <property name="sortingEnabled">
             <bool>true</bool>
            </property>
           </widget>
          </item>
          <item row="3" column="0">
           <widget class="QCheckBox" name="virgin_checkbox">
            <property name="enabled">
             <bool>false</bool>
            </property>
            <property name="maximumSize">
             <size>
              <width>300</width>
              <height>40</height>
             </size>
            </property>
            <property name="font">
             <font>
              <pointsize>14</pointsize>
              <strikeout>true</strikeout>
             </font>
            </property>
            <property name="layoutDirection">
             <enum>Qt::LeftToRight</enum>
            </property>
            <property name="text">
             <string>Virgin (No Alkohol)</string>
            </property>
            <property name="iconSize">
             <size>
              <width>50</width>
              <height>50</height>
             </size>
            </property>
            <property name="tristate">
             <bool>false</bool>
            </property>
            <property name="cssClass" stdset="0">
             <string>left-shift bold</string>
            </property>
           </widget>
          </item>
          <item row="1" column="3" rowspan="3" colspan="2">
           <layout class="QGridLayout" name="gridLayout_5">
            <property name="leftMargin">
             <number>0</number>
            </property>
            <property name="rightMargin">
             <number>0</number>
            </property>
            <item row="0" column="0">
             <widget class="QLabel" name="LMenge">
              <property name="minimumSize">
               <size>
                <width>0</width>
                <height>0</height>
               </size>
              </property>
              <property name="maximumSize">
               <size>
                <width>400</width>
                <height>80</height>
               </size>
              </property>
              <property name="font">
               <font>
                <pointsize>16</pointsize>
                <weight>75</weight>
                <bold>true</bold>
               </font>
              </property>
              <property name="text">
               <string>xx ml</string>
              </property>
              <property name="alignment">
               <set>Qt::AlignRight|Qt::AlignTrailing|Qt::AlignVCenter</set>
              </property>
              <property name="cssClass" stdset="0">
               <string>lr-padding bold</string>
              </property>
             </widget>
            </item>
            <item row="12" column="0">
             <spacer name="verticalSpacer_2">
              <property name="orientation">
               <enum>Qt::Vertical</enum>
              </property>
              <property name="sizeHint" stdset="0">
               <size>
                <width>20</width>
                <height>40</height>
               </size>
              </property>
             </spacer>
            </item>
            <item row="3" column="2">
             <widget class="QLabel" name="LMZutat1">
              <property name="maximumSize">
               <size>
                <width>400</width>
                <height>80</height>
               </size>
              </property>
              <property name="font">
               <font>
                <pointsize>12</pointsize>
                <weight>50</weight>
                <bold>false</bold>
               </font>
              </property>
              <property name="text">
               <string>LMZutat1</string>
              </property>
              <property name="cssClass" stdset="0">
               <string>secondary</string>
              </property>
             </widget>
            </item>
            <item row="3" column="0" colspan="2">
             <widget class="QLabel" name="LZutat1">
              <property name="maximumSize">
               <size>
                <width>400</width>
                <height>80</height>
               </size>
              </property>
              <property name="font">
               <font>
                <pointsize>12</pointsize>
                <weight>75</weight>
                <bold>true</bold>
               </font>
              </property>
              <property name="layoutDirection">
               <enum>Qt::LeftToRight</enum>
              </property>
              <property name="text">
               <string>LZutat1</string>
              </property>
              <property name="alignment">
               <set>Qt::AlignRight|Qt::AlignTrailing|Qt::AlignVCenter</set>
              </property>
              <property name="cssClass" stdset="0">
               <string>bold</string>
              </property>
             </widget>
            </item>
            <item row="2" column="0" colspan="3">
             <widget class="QLabel" name="LAlkoholname">
              <property name="maximumSize">
               <size>
                <width>900</width>
                <height>80</height>
               </size>
              </property>
              <property name="font">
               <font>
                <pointsize>22</pointsize>
                <weight>75</weight>
                <bold>true</bold>
               </font>
              </property>
              <property name="text">
               <string>LAlkoholname</string>
              </property>
              <property name="alignment">
               <set>Qt::AlignCenter</set>
              </property>
              <property name="cssClass" stdset="0">
               <string>header-underline bold</string>
              </property>
             </widget>
            </item>
            <item row="0" column="2">
             <widget class="QLabel" name="LAlkoholgehalt">
              <property name="minimumSize">
               <size>
                <width>0</width>
                <height>0</height>
               </size>
              </property>
              <property name="maximumSize">
               <size>
                <width>400</width>
                <height>80</height>
               </size>
              </property>
              <property name="font">
               <font>
                <pointsize>16</pointsize>
                <weight>75</weight>
                <bold>true</bold>
               </font>
              </property>
              <property name="text">
               <string>yy %</string>
              </property>
              <property name="alignment">
               <set>Qt::AlignLeading|Qt::AlignLeft|Qt::AlignVCenter</set>
              </property>
              <property name="cssClass" stdset="0">
               <string>secondary lr-padding bold</string>
              </property>
             </widget>
            </item>
            <item row="4" column="2">
             <widget class="QLabel" name="LMZutat2">
              <property name="maximumSize">
               <size>
                <width>400</width>
                <height>80</height>
               </size>
              </property>
              <property name="font">
               <font>
                <pointsize>12</pointsize>
                <weight>50</weight>
                <bold>false</bold>
               </font>
              </property>
              <property name="text">
               <string>LMZutat2</string>
              </property>
              <property name="cssClass" stdset="0">
               <string>secondary</string>
              </property>
             </widget>
            </item>
            <item row="5" column="2">
             <widget class="QLabel" name="LMZutat3">
              <property name="maximumSize">
               <size>
                <width>400</width>
                <height>80</height>
               </size>
              </property>
              <property name="font">
               <font>
                <pointsize>12</pointsize>
                <weight>50</weight>
                <bold>false</bold>
               </font>
              </property>
              <property name="text">
               <string>LMZutat3</string>
              </property>
              <property name="cssClass" stdset="0">
               <string>secondary</string>
              </property>
             </widget>
            </item>
            <item row="6" column="2">
             <widget class="QLabel" name="LMZutat4">
              <property name="maximumSize">
               <size>
                <width>400</width>
                <height>80</height>
               </size>
              </property>
              <property name="font">
               <font>
                <pointsize>12</pointsize>
                <weight>50</weight>
                <bold>false</bold>
               </font>
              </property>
              <property name="text">
               <string>LMZutat4</string>
              </property>
              <property name="cssClass" stdset="0">
               <string>secondary</string>
              </property>
             </widget>
            </item>
            <item row="7" column="2">
             <widget class="QLabel" name="LMZutat5">
              <property name="maximumSize">
               <size>
                <width>400</width>
                <height>80</height>
               </size>
              </property>
              <property name="font">
               <font>
                <pointsize>12</pointsize>
                <weight>50</weight>
                <bold>false</bold>
               </font>
              </property>
              <property name="text">
               <string>LMZutat5</string>
              </property>
              <property name="cssClass" stdset="0">
               <string>secondary</string>
              </property>
             </widget>
            </item>
            <item row="8" column="2">
             <widget class="QLabel" name="LMZutat6">
              <property name="maximumSize">
               <size>
                <width>400</width>
                <height>80</height>
               </size>
              </property>
              <property name="font">
               <font>
                <pointsize>12</pointsize>
                <weight>50</weight>
                <bold>false</bold>
               </font>
              </property>
              <property name="text">
               <string>LMZutat6</string>
              </property>
              <property name="cssClass" stdset="0">
               <string>secondary</string>
              </property>
             </widget>
            </item>
            <item row="9" column="2">
             <widget class="QLabel" name="LMZutat7">
              <property name="maximumSize">
               <size>
                <width>400</width>
                <height>80</height>
               </size>
              </property>
              <property name="font">
               <font>
                <pointsize>12</pointsize>
                <weight>50</weight>
                <bold>false</bold>
               </font>
              </property>
              <property name="text">
               <string>LMZutat7</string>
              </property>
              <property name="cssClass" stdset="0">
               <string>secondary</string>
              </property>
             </widget>
            </item>
            <item row="10" column="2">
             <widget class="QLabel" name="LMZutat8">
              <property name="maximumSize">
               <size>
                <width>400</width>
                <height>80</height>
               </size>
              </property>
              <property name="font">
               <font>
                <pointsize>12</pointsize>
                <weight>50</weight>
                <bold>false</bold>
               </font>
              </property>
              <property name="text">
               <string>LMZutat8</string>
              </property>
              <property name="cssClass" stdset="0">
               <string>secondary</string>
              </property>
             </widget>
            </item>
            <item row="11" column="2">
             <widget class="QLabel" name="LMZutat9">
              <property name="maximumSize">
               <size>
                <width>400</width>
                <height>80</height>
               </size>
              </property>
              <property name="font">
               <font>
                <pointsize>12</pointsize>
                <weight>50</weight>
                <bold>false</bold>
               </font>
              </property>
              <property name="text">
               <string>LMZutat9</string>
              </property>
              <property name="cssClass" stdset="0">
               <string>secondary</string>
              </property>
             </widget>
            </item>
            <item row="11" column="0" colspan="2">
             <widget class="QLabel" name="LZutat9">
              <property name="maximumSize">
               <size>
                <width>400</width>
                <height>80</height>
               </size>
              </property>
              <property name="font">
               <font>
                <pointsize>12</pointsize>
                <weight>75</weight>
                <bold>true</bold>
               </font>
              </property>
              <property name="layoutDirection">
               <enum>Qt::LeftToRight</enum>
              </property>
              <property name="text">
               <string>LZutat9</string>
              </property>
              <property name="alignment">
               <set>Qt::AlignRight|Qt::AlignTrailing|Qt::AlignVCenter</set>
              </property>
              <property name="cssClass" stdset="0">
               <string>bold</string>
              </property>
             </widget>
            </item>
            <item row="10" column="0" colspan="2">
             <widget class="QLabel" name="LZutat8">
              <property name="maximumSize">
               <size>
                <width>400</width>
                <height>80</height>
               </size>
              </property>
              <property name="font">
               <font>
                <pointsize>12</pointsize>
                <weight>75</weight>
                <bold>true</bold>
               </font>
              </property>
              <property name="layoutDirection">
               <enum>Qt::LeftToRight</enum>
              </property>
              <property name="text">
               <string>LZutat8</string>
              </property>
              <property name="alignment">
               <set>Qt::AlignRight|Qt::AlignTrailing|Qt::AlignVCenter</set>
              </property>
              <property name="cssClass" stdset="0">
               <string>bold</string>
              </property>
             </widget>
            </item>
            <item row="9" column="0" colspan="2">
             <widget class="QLabel" name="LZutat7">
              <property name="maximumSize">
               <size>
                <width>400</width>
                <height>80</height>
               </size>
              </property>
              <property name="font">
               <font>
                <pointsize>12</pointsize>
                <weight>75</weight>
                <bold>true</bold>
               </font>
              </property>
              <property name="layoutDirection">
               <enum>Qt::LeftToRight</enum>
              </property>
              <property name="text">
               <string>LZutat7</string>
              </property>
              <property name="alignment">
               <set>Qt::AlignRight|Qt::AlignTrailing|Qt::AlignVCenter</set>
              </property>
              <property name="cssClass" stdset="0">
               <string>bold</string>
              </property>
             </widget>
            </item>
            <item row="8" column="0" colspan="2">
             <widget class="QLabel" name="LZutat6">
              <property name="maximumSize">
               <size>
                <width>400</width>
                <height>80</height>
               </size>
              </property>
              <property name="font">
               <font>
                <pointsize>12</pointsize>
                <weight>75</weight>
                <bold>true</bold>
               </font>
              </property>
              <property name="layoutDirection">
               <enum>Qt::LeftToRight</enum>
              </property>
              <property name="text">
               <string>LZutat6</string>
              </property>
              <property name="alignment">
               <set>Qt::AlignRight|Qt::AlignTrailing|Qt::AlignVCenter</set>
              </property>
              <property name="cssClass" stdset="0">
               <string>bold</string>
              </property>
             </widget>
            </item>
            <item row="7" column="0" colspan="2">
             <widget class="QLabel" name="LZutat5">
              <property name="maximumSize">
               <size>
                <width>400</width>
                <height>80</height>
               </size>
              </property>
              <property name="font">
               <font>
                <pointsize>12</pointsize>
                <weight>75</weight>
                <bold>true</bold>
               </font>
              </property>
              <property name="layoutDirection">
               <enum>Qt::LeftToRight</enum>
              </property>
              <property name="text">
               <string>LZutat5</string>
              </property>
              <property name="alignment">
               <set>Qt::AlignRight|Qt::AlignTrailing|Qt::AlignVCenter</set>
              </property>
              <property name="cssClass" stdset="0">
               <string>bold</string>
              </property>
             </widget>
            </item>
            <item row="6" column="0" colspan="2">
             <widget class="QLabel" name="LZutat4">
              <property name="maximumSize">
               <size>
                <width>400</width>
                <height>80</height>
               </size>
              </property>
              <property name="font">
               <font>
                <pointsize>12</pointsize>
                <weight>75</weight>
                <bold>true</bold>
               </font>
              </property>
              <property name="layoutDirection">
               <enum>Qt::LeftToRight</enum>
              </property>
              <property name="text">
               <string>LZutat4</string>
              </property>
              <property name="alignment">
               <set>Qt::AlignRight|Qt::AlignTrailing|Qt::AlignVCenter</set>
              </property>
              <property name="cssClass" stdset="0">
               <string>bold</string>
              </property>
             </widget>
            </item>
            <item row="5" column="0" colspan="2">
             <widget class="QLabel" name="LZutat3">
              <property name="maximumSize">
               <size>
                <width>400</width>
                <height>80</height>
               </size>
              </property>
              <property name="font">
               <font>
                <pointsize>12</pointsize>
                <weight>75</weight>
                <bold>true</bold>
               </font>
              </property>
              <property name="layoutDirection">
               <enum>Qt::LeftToRight</enum>
              </property>
              <property name="text">
               <string>LZutat3</string>
              </property>
              <property name="alignment">
               <set>Qt::AlignRight|Qt::AlignTrailing|Qt::AlignVCenter</set>
              </property>
              <property name="cssClass" stdset="0">
               <string>bold</string>
              </property>
             </widget>
            </item>
            <item row="4" column="0" colspan="2">
             <widget class="QLabel" name="LZutat2">
              <property name="maximumSize">
               <size>
                <width>400</width>
                <height>80</height>
               </size>
              </property>
              <property name="font">
               <font>
                <pointsize>12</pointsize>
                <weight>75</weight>
                <bold>true</bold>
               </font>
              </property>
              <property name="layoutDirection">
               <enum>Qt::LeftToRight</enum>
              </property>
              <property name="text">
               <string>LZutat2</string>
              </property>
              <property name="alignment">
               <set>Qt::AlignRight|Qt::AlignTrailing|Qt::AlignVCenter</set>
              </property>
              <property name="cssClass" stdset="0">
               <string>bold</string>
              </property>
             </widget>
            </item>
           </layout>
          </item>
         </layout>
        </item>
       </layout>
      </widget>
      <widget class="QWidget" name="tab_2">
       <attribute name="title">
        <string>Zutaten</string>
       </attribute>
       <layout class="QHBoxLayout" name="horizontalLayout_9">
        <item>
         <widget class="QListWidget" name="LWZutaten">
          <property name="minimumSize">
           <size>
            <width>350</width>
            <height>0</height>
           </size>
          </property>
          <property name="maximumSize">
           <size>
            <width>900</width>
            <height>16777215</height>
           </size>
          </property>
          <property name="font">
           <font>
            <pointsize>20</pointsize>
           </font>
          </property>
          <property name="horizontalScrollBarPolicy">
           <enum>Qt::ScrollBarAlwaysOff</enum>
          </property>
          <property name="selectionBehavior">
           <enum>QAbstractItemView::SelectItems</enum>
          </property>
          <property name="sortingEnabled">
           <bool>true</bool>
          </property>
         </widget>
        </item>
        <item>
         <layout class="QGridLayout" name="gridLayout_6">
          <item row="7" column="2">
           <spacer name="verticalSpacer_16">
            <property name="orientation">
             <enum>Qt::Vertical</enum>
            </property>
            <property name="sizeType">
             <enum>QSizePolicy::Maximum</enum>
            </property>
            <property name="sizeHint" stdset="0">
             <size>
              <width>20</width>
              <height>20</height>
             </size>
            </property>
           </spacer>
          </item>
          <item row="6" column="0" colspan="4">
           <layout class="QHBoxLayout" name="horizontalLayout_23">
            <item>
             <spacer name="horizontalSpacer_12">
              <property name="orientation">
               <enum>Qt::Horizontal</enum>
              </property>
              <property name="sizeHint" stdset="0">
               <size>
                <width>20</width>
                <height>20</height>
               </size>
              </property>
             </spacer>
            </item>
            <item>
             <widget class="QCheckBox" name="CHBHand">
              <property name="maximumSize">
               <size>
                <width>300</width>
                <height>30</height>
               </size>
              </property>
              <property name="font">
               <font>
                <pointsize>14</pointsize>
               </font>
              </property>
              <property name="layoutDirection">
               <enum>Qt::RightToLeft</enum>
              </property>
              <property name="text">
               <string>Nur selbst hinzufügen:</string>
              </property>
              <property name="iconSize">
               <size>
                <width>50</width>
                <height>50</height>
               </size>
              </property>
              <property name="tristate">
               <bool>false</bool>
              </property>
              <property name="cssClass" stdset="0">
               <string>bold</string>
              </property>
             </widget>
            </item>
            <item>
             <spacer name="horizontalSpacer_13">
              <property name="orientation">
               <enum>Qt::Horizontal</enum>
              </property>
              <property name="sizeHint" stdset="0">
               <size>
                <width>20</width>
                <height>20</height>
               </size>
              </property>
             </spacer>
            </item>
           </layout>
          </item>
          <item row="9" column="3">
           <widget class="QPushButton" name="PBZnull">
            <property name="minimumSize">
             <size>
              <width>0</width>
              <height>30</height>
             </size>
            </property>
            <property name="maximumSize">
             <size>
              <width>440</width>
              <height>200</height>
             </size>
            </property>
            <property name="font">
             <font>
              <pointsize>16</pointsize>
              <weight>75</weight>
              <bold>true</bold>
             </font>
            </property>
            <property name="layoutDirection">
             <enum>Qt::LeftToRight</enum>
            </property>
            <property name="text">
             <string>export</string>
            </property>
           </widget>
          </item>
          <item row="9" column="0">
           <widget class="QPushButton" name="PBZclear">
            <property name="minimumSize">
             <size>
              <width>0</width>
              <height>30</height>
             </size>
            </property>
            <property name="maximumSize">
             <size>
              <width>200</width>
              <height>200</height>
             </size>
            </property>
            <property name="font">
             <font>
              <pointsize>16</pointsize>
              <weight>75</weight>
              <bold>true</bold>
             </font>
            </property>
            <property name="layoutDirection">
             <enum>Qt::LeftToRight</enum>
            </property>
            <property name="text">
             <string>clear</string>
            </property>
           </widget>
          </item>
          <item row="11" column="0">
           <widget class="QPushButton" name="PBZdelete">
            <property name="minimumSize">
             <size>
              <width>0</width>
              <height>30</height>
             </size>
            </property>
            <property name="maximumSize">
             <size>
              <width>16777215</width>
              <height>200</height>
             </size>
            </property>
            <property name="font">
             <font>
              <pointsize>16</pointsize>
              <weight>75</weight>
              <bold>true</bold>
             </font>
            </property>
            <property name="text">
             <string>del</string>
            </property>
           </widget>
          </item>
          <item row="11" column="3">
           <widget class="QPushButton" name="PBZutathinzu">
            <property name="minimumSize">
             <size>
              <width>90</width>
              <height>30</height>
             </size>
            </property>
            <property name="maximumSize">
             <size>
              <width>16777215</width>
              <height>200</height>
             </size>
            </property>
            <property name="font">
             <font>
              <pointsize>16</pointsize>
              <weight>75</weight>
              <bold>true</bold>
             </font>
            </property>
            <property name="text">
             <string>hinzufügen</string>
            </property>
            <property name="cssClass" stdset="0">
             <string>btn-inverted</string>
            </property>
           </widget>
          </item>
          <item row="8" column="0" colspan="4">
           <widget class="QPushButton" name="PBZeinzelnd">
            <property name="maximumSize">
             <size>
              <width>600</width>
              <height>200</height>
             </size>
            </property>
            <property name="font">
             <font>
              <pointsize>16</pointsize>
              <weight>75</weight>
              <bold>true</bold>
             </font>
            </property>
            <property name="text">
             <string>Einzelne Zutat ausgeben</string>
            </property>
            <property name="cssClass" stdset="0">
             <string>btn-inverted</string>
            </property>
           </widget>
          </item>
          <item row="11" column="1">
           <widget class="ClickableLineEdit" name="LEpw2">
            <property name="minimumSize">
             <size>
              <width>0</width>
              <height>30</height>
             </size>
            </property>
            <property name="maximumSize">
             <size>
              <width>50</width>
              <height>60</height>
             </size>
            </property>
            <property name="echoMode">
             <enum>QLineEdit::Password</enum>
            </property>
            <property name="cssClass" stdset="0">
             <string>bold</string>
            </property>
           </widget>
          </item>
          <item row="11" column="2">
           <widget class="QPushButton" name="PBZaktualisieren">
            <property name="minimumSize">
             <size>
              <width>0</width>
              <height>30</height>
             </size>
            </property>
            <property name="maximumSize">
             <size>
              <width>16777215</width>
              <height>200</height>
             </size>
            </property>
            <property name="font">
             <font>
              <pointsize>16</pointsize>
              <weight>75</weight>
              <bold>true</bold>
             </font>
            </property>
            <property name="text">
             <string>ändern</string>
            </property>
           </widget>
          </item>
          <item row="9" column="1" colspan="2">
           <widget class="QPushButton" name="PBAvailable">
            <property name="minimumSize">
             <size>
              <width>0</width>
              <height>30</height>
             </size>
            </property>
            <property name="maximumSize">
             <size>
              <width>440</width>
              <height>200</height>
             </size>
            </property>
            <property name="font">
             <font>
              <pointsize>16</pointsize>
              <weight>75</weight>
              <bold>true</bold>
             </font>
            </property>
            <property name="layoutDirection">
             <enum>Qt::LeftToRight</enum>
            </property>
            <property name="text">
             <string>verfügbar</string>
            </property>
            <property name="cssClass" stdset="0">
             <string>btn-inverted</string>
            </property>
           </widget>
          </item>
          <item row="4" column="0" colspan="4">
           <widget class="QLabel" name="LBottleVolume">
            <property name="maximumSize">
             <size>
              <width>16777215</width>
              <height>25</height>
             </size>
            </property>
            <property name="font">
             <font>
              <pointsize>14</pointsize>
              <weight>50</weight>
              <bold>false</bold>
             </font>
            </property>
            <property name="text">
             <string>Flaschenvolume (ml)</string>
            </property>
            <property name="alignment">
             <set>Qt::AlignCenter</set>
            </property>
            <property name="cssClass" stdset="0">
             <string/>
            </property>
           </widget>
          </item>
          <item row="5" column="0" colspan="4">
           <layout class="QHBoxLayout" name="horizontalLayout_20">
            <item>
             <widget class="QPushButton" name="PBZminus">
              <property name="minimumSize">
               <size>
                <width>80</width>
                <height>29</height>
               </size>
              </property>
              <property name="maximumSize">
               <size>
                <width>300</width>
                <height>200</height>
               </size>
              </property>
              <property name="font">
               <font>
                <pointsize>16</pointsize>
                <weight>75</weight>
                <bold>true</bold>
               </font>
              </property>
              <property name="text">
               <string>-</string>
              </property>
             </widget>
            </item>
            <item>
             <widget class="QLineEdit" name="LEFlaschenvolumen">
              <property name="maximumSize">
               <size>
                <width>200</width>
                <height>200</height>
               </size>
              </property>
              <property name="font">
               <font>
                <pointsize>14</pointsize>
               </font>
              </property>
              <property name="alignment">
               <set>Qt::AlignCenter</set>
              </property>
              <property name="cssClass" stdset="0">
               <string>secondary bold</string>
              </property>
             </widget>
            </item>
            <item>
             <widget class="QPushButton" name="PBZplus">
              <property name="minimumSize">
               <size>
                <width>80</width>
                <height>29</height>
               </size>
              </property>
              <property name="maximumSize">
               <size>
                <width>300</width>
                <height>200</height>
               </size>
              </property>
              <property name="font">
               <font>
                <pointsize>16</pointsize>
                <weight>75</weight>
                <bold>true</bold>
               </font>
              </property>
              <property name="text">
               <string>+</string>
              </property>
             </widget>
            </item>
           </layout>
          </item>
          <item row="0" column="0" colspan="4">
           <widget class="QLabel" name="LIngredient">
            <property name="maximumSize">
             <size>
              <width>16777215</width>
              <height>25</height>
             </size>
            </property>
            <property name="font">
             <font>
              <pointsize>14</pointsize>
              <weight>50</weight>
              <bold>false</bold>
             </font>
            </property>
            <property name="text">
             <string>Zutat</string>
            </property>
            <property name="alignment">
             <set>Qt::AlignCenter</set>
            </property>
            <property name="cssClass" stdset="0">
             <string/>
            </property>
           </widget>
          </item>
          <item row="1" column="0" colspan="4">
           <widget class="ClickableLineEdit" name="LEZutatRezept">
            <property name="maximumSize">
             <size>
              <width>16777215</width>
              <height>200</height>
             </size>
            </property>
            <property name="font">
             <font>
              <pointsize>14</pointsize>
             </font>
            </property>
            <property name="cssClass" stdset="0">
             <string>secondary bold</string>
            </property>
           </widget>
          </item>
          <item row="2" column="0" colspan="4">
           <widget class="QLabel" name="LAlcoholLevel">
            <property name="maximumSize">
             <size>
              <width>16777215</width>
              <height>25</height>
             </size>
            </property>
            <property name="font">
             <font>
              <pointsize>14</pointsize>
              <weight>50</weight>
              <bold>false</bold>
             </font>
            </property>
            <property name="text">
             <string>Alkoholgehalt</string>
            </property>
            <property name="alignment">
             <set>Qt::AlignCenter</set>
            </property>
            <property name="cssClass" stdset="0">
             <string/>
            </property>
           </widget>
          </item>
          <item row="3" column="0" colspan="4">
           <widget class="ClickableLineEdit" name="LEGehaltRezept">
            <property name="maximumSize">
             <size>
              <width>16777215</width>
              <height>200</height>
             </size>
            </property>
            <property name="font">
             <font>
              <pointsize>14</pointsize>
             </font>
            </property>
            <property name="cssClass" stdset="0">
             <string>secondary bold</string>
            </property>
           </widget>
          </item>
         </layout>
        </item>
       </layout>
      </widget>
      <widget class="QWidget" name="tab_3">
       <attribute name="title">
        <string>Rezepte</string>
       </attribute>
       <layout class="QHBoxLayout" name="horizontalLayout_4">
        <item>
         <layout class="QVBoxLayout" name="verticalLayout_17">
          <item>
           <layout class="QHBoxLayout" name="horizontalLayout_15">
            <item>
             <widget class="QLabel" name="label_23">
              <property name="maximumSize">
               <size>
                <width>16777215</width>
                <height>100</height>
               </size>
              </property>
              <property name="font">
               <font>
                <pointsize>14</pointsize>
               </font>
              </property>
              <property name="text">
               <string>Cocktailname:</string>
              </property>
             </widget>
            </item>
            <item>
             <widget class="ClickableLineEdit" name="LECocktail">
              <property name="maximumSize">
               <size>
                <width>16777215</width>
                <height>100</height>
               </size>
              </property>
              <property name="font">
               <font>
                <pointsize>14</pointsize>
               </font>
              </property>
              <property name="placeholderText">
               <string/>
              </property>
              <property name="cssClass" stdset="0">
               <string>secondary bold</string>
              </property>
             </widget>
            </item>
            <item>
             <widget class="QPushButton" name="PBenable">
              <property name="maximumSize">
               <size>
                <width>16777215</width>
                <height>100</height>
               </size>
              </property>
              <property name="font">
               <font>
                <pointsize>16</pointsize>
                <weight>75</weight>
                <bold>true</bold>
               </font>
              </property>
              <property name="text">
               <string>Enable all</string>
              </property>
             </widget>
            </item>
            <item>
             <widget class="QPushButton" name="PBRnull">
              <property name="maximumSize">
               <size>
                <width>220</width>
                <height>100</height>
               </size>
              </property>
              <property name="font">
               <font>
                <pointsize>16</pointsize>
                <weight>75</weight>
                <bold>true</bold>
               </font>
              </property>
              <property name="layoutDirection">
               <enum>Qt::LeftToRight</enum>
              </property>
              <property name="text">
               <string>export</string>
              </property>
             </widget>
            </item>
           </layout>
          </item>
          <item>
           <layout class="QHBoxLayout" name="horizontalLayout_3">
            <item>
             <layout class="QVBoxLayout" name="verticalLayout_2">
              <item>
               <widget class="QCheckBox" name="offervirgin_checkbox">
                <property name="maximumSize">
                 <size>
                  <width>300</width>
                  <height>40</height>
                 </size>
                </property>
                <property name="font">
                 <font>
                  <pointsize>14</pointsize>
                 </font>
                </property>
                <property name="layoutDirection">
                 <enum>Qt::LeftToRight</enum>
                </property>
                <property name="text">
                 <string>Offer Virgin</string>
                </property>
                <property name="iconSize">
                 <size>
                  <width>50</width>
                  <height>50</height>
                 </size>
                </property>
                <property name="tristate">
                 <bool>false</bool>
                </property>
                <property name="cssClass" stdset="0">
                 <string>left-shift</string>
                </property>
               </widget>
              </item>
              <item>
               <widget class="QListWidget" name="LWRezepte">
                <property name="minimumSize">
                 <size>
                  <width>350</width>
                  <height>0</height>
                 </size>
                </property>
                <property name="maximumSize">
                 <size>
                  <width>900</width>
                  <height>1500</height>
                 </size>
                </property>
                <property name="font">
                 <font>
                  <pointsize>20</pointsize>
                 </font>
                </property>
                <property name="horizontalScrollBarPolicy">
                 <enum>Qt::ScrollBarAlwaysOff</enum>
                </property>
                <property name="sortingEnabled">
                 <bool>true</bool>
                </property>
               </widget>
              </item>
             </layout>
            </item>
            <item>
             <layout class="QVBoxLayout" name="verticalLayout_16">
              <item>
               <layout class="QGridLayout" name="gridLayout">
                <item row="0" column="1">
                 <widget class="ClickableLineEdit" name="LER1">
                  <property name="minimumSize">
                   <size>
                    <width>0</width>
                    <height>28</height>
                   </size>
                  </property>
                  <property name="maximumSize">
                   <size>
                    <width>100</width>
                    <height>100</height>
                   </size>
                  </property>
                  <property name="font">
                   <font>
                    <pointsize>14</pointsize>
                   </font>
                  </property>
                  <property name="alignment">
                   <set>Qt::AlignRight|Qt::AlignTrailing|Qt::AlignVCenter</set>
                  </property>
                  <property name="cssClass" stdset="0">
                   <string>secondary bold</string>
                  </property>
                 </widget>
                </item>
                <item row="3" column="2">
                 <widget class="QLabel" name="label_8">
                  <property name="maximumSize">
                   <size>
                    <width>40</width>
                    <height>100</height>
                   </size>
                  </property>
                  <property name="font">
                   <font>
                    <pointsize>18</pointsize>
                    <weight>50</weight>
                    <bold>false</bold>
                   </font>
                  </property>
                  <property name="text">
                   <string>ml</string>
                  </property>
                 </widget>
                </item>
                <item row="0" column="2">
                 <widget class="QLabel" name="label_7">
                  <property name="maximumSize">
                   <size>
                    <width>40</width>
                    <height>100</height>
                   </size>
                  </property>
                  <property name="font">
                   <font>
                    <pointsize>18</pointsize>
                    <weight>50</weight>
                    <bold>false</bold>
                   </font>
                  </property>
                  <property name="text">
                   <string>ml</string>
                  </property>
                 </widget>
                </item>
                <item row="1" column="2">
                 <widget class="QLabel" name="label_5">
                  <property name="maximumSize">
                   <size>
                    <width>40</width>
                    <height>100</height>
                   </size>
                  </property>
                  <property name="font">
                   <font>
                    <pointsize>18</pointsize>
                    <weight>50</weight>
                    <bold>false</bold>
                   </font>
                  </property>
                  <property name="text">
                   <string>ml</string>
                  </property>
                 </widget>
                </item>
                <item row="0" column="0">
                 <widget class="QComboBox" name="CBR1">
                  <property name="minimumSize">
                   <size>
                    <width>105</width>
                    <height>28</height>
                   </size>
                  </property>
                  <property name="maximumSize">
                   <size>
                    <width>16777215</width>
                    <height>100</height>
                   </size>
                  </property>
                  <property name="font">
                   <font>
                    <pointsize>14</pointsize>
                    <weight>50</weight>
                    <bold>false</bold>
                   </font>
                  </property>
                 </widget>
                </item>
                <item row="6" column="2">
                 <widget class="QLabel" name="label_10">
                  <property name="maximumSize">
                   <size>
                    <width>40</width>
                    <height>100</height>
                   </size>
                  </property>
                  <property name="font">
                   <font>
                    <pointsize>18</pointsize>
                    <weight>50</weight>
                    <bold>false</bold>
                   </font>
                  </property>
                  <property name="text">
                   <string>ml</string>
                  </property>
                 </widget>
                </item>
                <item row="2" column="2">
                 <widget class="QLabel" name="label_9">
                  <property name="maximumSize">
                   <size>
                    <width>40</width>
                    <height>100</height>
                   </size>
                  </property>
                  <property name="font">
                   <font>
                    <pointsize>18</pointsize>
                    <weight>50</weight>
                    <bold>false</bold>
                   </font>
                  </property>
                  <property name="text">
                   <string>ml</string>
                  </property>
                 </widget>
                </item>
                <item row="4" column="2">
                 <widget class="QLabel" name="label_3">
                  <property name="maximumSize">
                   <size>
                    <width>40</width>
                    <height>100</height>
                   </size>
                  </property>
                  <property name="font">
                   <font>
                    <pointsize>18</pointsize>
                    <weight>50</weight>
                    <bold>false</bold>
                   </font>
                  </property>
                  <property name="text">
                   <string>ml</string>
                  </property>
                 </widget>
                </item>
                <item row="1" column="1">
                 <widget class="ClickableLineEdit" name="LER2">
                  <property name="minimumSize">
                   <size>
                    <width>0</width>
                    <height>28</height>
                   </size>
                  </property>
                  <property name="maximumSize">
                   <size>
                    <width>100</width>
                    <height>100</height>
                   </size>
                  </property>
                  <property name="font">
                   <font>
                    <pointsize>14</pointsize>
                   </font>
                  </property>
                  <property name="alignment">
                   <set>Qt::AlignRight|Qt::AlignTrailing|Qt::AlignVCenter</set>
                  </property>
                  <property name="cssClass" stdset="0">
                   <string>secondary bold</string>
                  </property>
                 </widget>
                </item>
                <item row="2" column="1">
                 <widget class="ClickableLineEdit" name="LER3">
                  <property name="minimumSize">
                   <size>
                    <width>0</width>
                    <height>28</height>
                   </size>
                  </property>
                  <property name="maximumSize">
                   <size>
                    <width>100</width>
                    <height>100</height>
                   </size>
                  </property>
                  <property name="font">
                   <font>
                    <pointsize>14</pointsize>
                   </font>
                  </property>
                  <property name="alignment">
                   <set>Qt::AlignRight|Qt::AlignTrailing|Qt::AlignVCenter</set>
                  </property>
                  <property name="cssClass" stdset="0">
                   <string>secondary bold</string>
                  </property>
                 </widget>
                </item>
                <item row="5" column="2">
                 <widget class="QLabel" name="label_6">
                  <property name="maximumSize">
                   <size>
                    <width>40</width>
                    <height>100</height>
                   </size>
                  </property>
                  <property name="font">
                   <font>
                    <pointsize>18</pointsize>
                    <weight>50</weight>
                    <bold>false</bold>
                   </font>
                  </property>
                  <property name="text">
                   <string>ml</string>
                  </property>
                 </widget>
                </item>
                <item row="5" column="1">
                 <widget class="ClickableLineEdit" name="LER6">
                  <property name="minimumSize">
                   <size>
                    <width>0</width>
                    <height>28</height>
                   </size>
                  </property>
                  <property name="maximumSize">
                   <size>
                    <width>100</width>
                    <height>100</height>
                   </size>
                  </property>
                  <property name="font">
                   <font>
                    <pointsize>14</pointsize>
                   </font>
                  </property>
                  <property name="alignment">
                   <set>Qt::AlignRight|Qt::AlignTrailing|Qt::AlignVCenter</set>
                  </property>
                  <property name="cssClass" stdset="0">
                   <string>secondary bold</string>
                  </property>
                 </widget>
                </item>
                <item row="4" column="1">
                 <widget class="ClickableLineEdit" name="LER5">
                  <property name="minimumSize">
                   <size>
                    <width>0</width>
                    <height>28</height>
                   </size>
                  </property>
                  <property name="maximumSize">
                   <size>
                    <width>100</width>
                    <height>100</height>
                   </size>
                  </property>
                  <property name="font">
                   <font>
                    <pointsize>14</pointsize>
                   </font>
                  </property>
                  <property name="alignment">
                   <set>Qt::AlignRight|Qt::AlignTrailing|Qt::AlignVCenter</set>
                  </property>
                  <property name="cssClass" stdset="0">
                   <string>secondary bold</string>
                  </property>
                 </widget>
                </item>
                <item row="6" column="1">
                 <widget class="ClickableLineEdit" name="LER7">
                  <property name="minimumSize">
                   <size>
                    <width>0</width>
                    <height>28</height>
                   </size>
                  </property>
                  <property name="maximumSize">
                   <size>
                    <width>100</width>
                    <height>100</height>
                   </size>
                  </property>
                  <property name="font">
                   <font>
                    <pointsize>14</pointsize>
                   </font>
                  </property>
                  <property name="alignment">
                   <set>Qt::AlignRight|Qt::AlignTrailing|Qt::AlignVCenter</set>
                  </property>
                  <property name="cssClass" stdset="0">
                   <string>secondary bold</string>
                  </property>
                 </widget>
                </item>
                <item row="3" column="1">
                 <widget class="ClickableLineEdit" name="LER4">
                  <property name="minimumSize">
                   <size>
                    <width>0</width>
                    <height>28</height>
                   </size>
                  </property>
                  <property name="maximumSize">
                   <size>
                    <width>100</width>
                    <height>100</height>
                   </size>
                  </property>
                  <property name="font">
                   <font>
                    <pointsize>14</pointsize>
                   </font>
                  </property>
                  <property name="alignment">
                   <set>Qt::AlignRight|Qt::AlignTrailing|Qt::AlignVCenter</set>
                  </property>
                  <property name="cssClass" stdset="0">
                   <string>secondary bold</string>
                  </property>
                 </widget>
                </item>
                <item row="1" column="0">
                 <widget class="QComboBox" name="CBR2">
                  <property name="minimumSize">
                   <size>
                    <width>105</width>
                    <height>28</height>
                   </size>
                  </property>
                  <property name="maximumSize">
                   <size>
                    <width>16777215</width>
                    <height>100</height>
                   </size>
                  </property>
                  <property name="font">
                   <font>
                    <pointsize>14</pointsize>
                    <weight>50</weight>
                    <bold>false</bold>
                   </font>
                  </property>
                 </widget>
                </item>
                <item row="2" column="0">
                 <widget class="QComboBox" name="CBR3">
                  <property name="minimumSize">
                   <size>
                    <width>105</width>
                    <height>28</height>
                   </size>
                  </property>
                  <property name="maximumSize">
                   <size>
                    <width>16777215</width>
                    <height>100</height>
                   </size>
                  </property>
                  <property name="font">
                   <font>
                    <pointsize>14</pointsize>
                    <weight>50</weight>
                    <bold>false</bold>
                   </font>
                  </property>
                 </widget>
                </item>
                <item row="3" column="0">
                 <widget class="QComboBox" name="CBR4">
                  <property name="minimumSize">
                   <size>
                    <width>105</width>
                    <height>28</height>
                   </size>
                  </property>
                  <property name="maximumSize">
                   <size>
                    <width>16777215</width>
                    <height>100</height>
                   </size>
                  </property>
                  <property name="font">
                   <font>
                    <pointsize>14</pointsize>
                    <weight>50</weight>
                    <bold>false</bold>
                   </font>
                  </property>
                 </widget>
                </item>
                <item row="4" column="0">
                 <widget class="QComboBox" name="CBR5">
                  <property name="minimumSize">
                   <size>
                    <width>105</width>
                    <height>28</height>
                   </size>
                  </property>
                  <property name="maximumSize">
                   <size>
                    <width>16777215</width>
                    <height>100</height>
                   </size>
                  </property>
                  <property name="font">
                   <font>
                    <pointsize>14</pointsize>
                    <weight>50</weight>
                    <bold>false</bold>
                   </font>
                  </property>
                 </widget>
                </item>
                <item row="5" column="0">
                 <widget class="QComboBox" name="CBR6">
                  <property name="minimumSize">
                   <size>
                    <width>105</width>
                    <height>28</height>
                   </size>
                  </property>
                  <property name="maximumSize">
                   <size>
                    <width>16777215</width>
                    <height>100</height>
                   </size>
                  </property>
                  <property name="font">
                   <font>
                    <pointsize>14</pointsize>
                    <weight>50</weight>
                    <bold>false</bold>
                   </font>
                  </property>
                 </widget>
                </item>
                <item row="6" column="0">
                 <widget class="QComboBox" name="CBR7">
                  <property name="minimumSize">
                   <size>
                    <width>105</width>
                    <height>28</height>
                   </size>
                  </property>
                  <property name="maximumSize">
                   <size>
                    <width>16777215</width>
                    <height>100</height>
                   </size>
                  </property>
                  <property name="font">
                   <font>
                    <pointsize>14</pointsize>
                    <weight>50</weight>
                    <bold>false</bold>
                   </font>
                  </property>
                 </widget>
                </item>
               </layout>
              </item>
              <item>
               <layout class="QGridLayout" name="gridLayout_3">
                <item row="0" column="0">
                 <widget class="QCheckBox" name="CHBenabled">
                  <property name="maximumSize">
                   <size>
                    <width>16777215</width>
                    <height>25</height>
                   </size>
                  </property>
                  <property name="font">
                   <font>
                    <pointsize>14</pointsize>
                    <strikeout>false</strikeout>
                   </font>
                  </property>
                  <property name="layoutDirection">
                   <enum>Qt::RightToLeft</enum>
                  </property>
                  <property name="text">
                   <string>Enabled:</string>
                  </property>
                  <property name="checked">
                   <bool>true</bool>
                  </property>
                  <property name="cssClass" stdset="0">
                   <string>bold</string>
                  </property>
                 </widget>
                </item>
                <item row="1" column="0">
                 <widget class="QPushButton" name="PBclear">
                  <property name="minimumSize">
                   <size>
                    <width>0</width>
                    <height>30</height>
                   </size>
                  </property>
                  <property name="maximumSize">
                   <size>
                    <width>16777215</width>
                    <height>60</height>
                   </size>
                  </property>
                  <property name="font">
                   <font>
                    <pointsize>16</pointsize>
                    <weight>75</weight>
                    <bold>true</bold>
                   </font>
                  </property>
                  <property name="text">
                   <string>clear</string>
                  </property>
                 </widget>
                </item>
                <item row="2" column="0">
                 <widget class="QPushButton" name="PBdelete">
                  <property name="minimumSize">
                   <size>
                    <width>0</width>
                    <height>30</height>
                   </size>
                  </property>
                  <property name="maximumSize">
                   <size>
                    <width>16777215</width>
                    <height>60</height>
                   </size>
                  </property>
                  <property name="font">
                   <font>
                    <pointsize>16</pointsize>
                    <weight>75</weight>
                    <bold>true</bold>
                   </font>
                  </property>
                  <property name="text">
                   <string>del</string>
                  </property>
                 </widget>
                </item>
                <item row="2" column="2">
                 <widget class="QPushButton" name="PBRezeptaktualisieren">
                  <property name="minimumSize">
                   <size>
                    <width>0</width>
                    <height>30</height>
                   </size>
                  </property>
                  <property name="maximumSize">
                   <size>
                    <width>16777215</width>
                    <height>60</height>
                   </size>
                  </property>
                  <property name="font">
                   <font>
                    <pointsize>16</pointsize>
                    <weight>75</weight>
                    <bold>true</bold>
                   </font>
                  </property>
                  <property name="text">
                   <string>ändern</string>
                  </property>
                 </widget>
                </item>
                <item row="2" column="1">
                 <widget class="ClickableLineEdit" name="LEpw">
                  <property name="minimumSize">
                   <size>
                    <width>0</width>
                    <height>30</height>
                   </size>
                  </property>
                  <property name="maximumSize">
                   <size>
                    <width>50</width>
                    <height>60</height>
                   </size>
                  </property>
                  <property name="echoMode">
                   <enum>QLineEdit::Password</enum>
                  </property>
                  <property name="cssClass" stdset="0">
                   <string>bold</string>
                  </property>
                 </widget>
                </item>
                <item row="2" column="3">
                 <widget class="QPushButton" name="PBRezepthinzu">
                  <property name="minimumSize">
                   <size>
                    <width>90</width>
                    <height>30</height>
                   </size>
                  </property>
                  <property name="maximumSize">
                   <size>
                    <width>16777215</width>
                    <height>60</height>
                   </size>
                  </property>
                  <property name="font">
                   <font>
                    <pointsize>16</pointsize>
                    <weight>75</weight>
                    <bold>true</bold>
                   </font>
                  </property>
                  <property name="text">
                   <string>hinzufügen</string>
                  </property>
                  <property name="cssClass" stdset="0">
                   <string>btn-inverted</string>
                  </property>
                 </widget>
                </item>
                <item row="1" column="1" colspan="3">
                 <widget class="ClickableLineEdit" name="LEKommentar">
                  <property name="minimumSize">
                   <size>
                    <width>0</width>
                    <height>30</height>
                   </size>
                  </property>
                  <property name="maximumSize">
                   <size>
                    <width>16777215</width>
                    <height>60</height>
                   </size>
                  </property>
                  <property name="cssClass" stdset="0">
                   <string>bold</string>
                  </property>
                 </widget>
                </item>
                <item row="0" column="1" colspan="3">
                 <widget class="QLabel" name="LRHandAdd">
                  <property name="maximumSize">
                   <size>
                    <width>16777215</width>
                    <height>25</height>
                   </size>
                  </property>
                  <property name="font">
                   <font>
                    <pointsize>14</pointsize>
                   </font>
                  </property>
                  <property name="text">
                   <string>Add by Hand:</string>
                  </property>
                  <property name="alignment">
                   <set>Qt::AlignCenter</set>
                  </property>
                  <property name="cssClass" stdset="0">
                   <string>secondary</string>
                  </property>
                 </widget>
                </item>
               </layout>
              </item>
             </layout>
            </item>
           </layout>
          </item>
         </layout>
        </item>
       </layout>
      </widget>
      <widget class="QWidget" name="tab_4">
       <attribute name="title">
        <string>Belegung</string>
       </attribute>
       <layout class="QHBoxLayout" name="horizontalLayout_12">
        <item>
         <widget class="QScrollArea" name="scrollArea">
          <property name="frameShape">
           <enum>QFrame::NoFrame</enum>
          </property>
          <property name="frameShadow">
           <enum>QFrame::Plain</enum>
          </property>
          <property name="lineWidth">
           <number>1</number>
          </property>
          <property name="widgetResizable">
           <bool>true</bool>
          </property>
          <widget class="QWidget" name="scrollAreaWidgetContents">
           <property name="geometry">
            <rect>
             <x>0</x>
             <y>0</y>
             <width>741</width>
             <height>788</height>
            </rect>
           </property>
           <layout class="QVBoxLayout" name="verticalLayout_3">
            <property name="leftMargin">
             <number>0</number>
            </property>
            <property name="topMargin">
             <number>0</number>
            </property>
            <property name="rightMargin">
             <number>4</number>
            </property>
            <property name="bottomMargin">
             <number>0</number>
            </property>
            <item>
             <layout class="QGridLayout" name="gridLayout_2">
              <item row="5" column="1">
               <widget class="QLabel" name="LBelegung6">
                <property name="minimumSize">
                 <size>
                  <width>120</width>
                  <height>40</height>
                 </size>
                </property>
                <property name="maximumSize">
                 <size>
                  <width>16777215</width>
                  <height>100</height>
                 </size>
                </property>
                <property name="font">
                 <font>
                  <pointsize>12</pointsize>
                 </font>
                </property>
                <property name="text">
                 <string>LBelegung6</string>
                </property>
                <property name="cssClass" stdset="0">
                 <string>secondary bold</string>
                </property>
               </widget>
              </item>
              <item row="4" column="1">
               <widget class="QLabel" name="LBelegung5">
                <property name="minimumSize">
                 <size>
                  <width>120</width>
                  <height>40</height>
                 </size>
                </property>
                <property name="maximumSize">
                 <size>
                  <width>16777215</width>
                  <height>100</height>
                 </size>
                </property>
                <property name="font">
                 <font>
                  <pointsize>12</pointsize>
                 </font>
                </property>
                <property name="text">
                 <string>LBelegung5</string>
                </property>
                <property name="cssClass" stdset="0">
                 <string>secondary bold</string>
                </property>
               </widget>
              </item>
              <item row="3" column="1">
               <widget class="QLabel" name="LBelegung4">
                <property name="minimumSize">
                 <size>
                  <width>120</width>
                  <height>40</height>
                 </size>
                </property>
                <property name="maximumSize">
                 <size>
                  <width>16777215</width>
                  <height>100</height>
                 </size>
                </property>
                <property name="font">
                 <font>
                  <pointsize>12</pointsize>
                 </font>
                </property>
                <property name="text">
                 <string>LBelegung4</string>
                </property>
                <property name="cssClass" stdset="0">
                 <string>secondary bold</string>
                </property>
               </widget>
              </item>
              <item row="2" column="1">
               <widget class="QLabel" name="LBelegung3">
                <property name="minimumSize">
                 <size>
                  <width>120</width>
                  <height>40</height>
                 </size>
                </property>
                <property name="maximumSize">
                 <size>
                  <width>16777215</width>
                  <height>100</height>
                 </size>
                </property>
                <property name="font">
                 <font>
                  <pointsize>12</pointsize>
                 </font>
                </property>
                <property name="text">
                 <string>LBelegung3</string>
                </property>
                <property name="cssClass" stdset="0">
                 <string>secondary bold</string>
                </property>
               </widget>
              </item>
              <item row="17" column="6">
               <widget class="QPushButton" name="option_button">
                <property name="minimumSize">
                 <size>
                  <width>0</width>
                  <height>50</height>
                 </size>
                </property>
                <property name="maximumSize">
                 <size>
                  <width>200</width>
                  <height>100</height>
                 </size>
                </property>
                <property name="font">
                 <font>
                  <pointsize>14</pointsize>
                  <weight>75</weight>
                  <bold>true</bold>
                 </font>
                </property>
                <property name="text">
                 <string/>
                </property>
                <property name="cssClass" stdset="0">
                 <string>btn-inverted</string>
                </property>
               </widget>
              </item>
              <item row="3" column="0">
               <widget class="QPushButton" name="PBneu4">
                <property name="minimumSize">
                 <size>
                  <width>50</width>
                  <height>40</height>
                 </size>
                </property>
                <property name="maximumSize">
                 <size>
                  <width>16777215</width>
                  <height>100</height>
                 </size>
                </property>
                <property name="font">
                 <font>
                  <pointsize>14</pointsize>
                  <weight>75</weight>
                  <bold>true</bold>
                 </font>
                </property>
                <property name="text">
                 <string>new</string>
                </property>
                <property name="checkable">
                 <bool>true</bool>
                </property>
               </widget>
              </item>
              <item row="2" column="0">
               <widget class="QPushButton" name="PBneu3">
                <property name="minimumSize">
                 <size>
                  <width>50</width>
                  <height>40</height>
                 </size>
                </property>
                <property name="maximumSize">
                 <size>
                  <width>16777215</width>
                  <height>100</height>
                 </size>
                </property>
                <property name="font">
                 <font>
                  <pointsize>14</pointsize>
                  <weight>75</weight>
                  <bold>true</bold>
                 </font>
                </property>
                <property name="text">
                 <string>new</string>
                </property>
                <property name="checkable">
                 <bool>true</bool>
                </property>
               </widget>
              </item>
              <item row="17" column="4">
               <widget class="QPushButton" name="PBBelegung">
                <property name="minimumSize">
                 <size>
                  <width>0</width>
                  <height>50</height>
                 </size>
                </property>
                <property name="maximumSize">
                 <size>
                  <width>200</width>
                  <height>100</height>
                 </size>
                </property>
                <property name="font">
                 <font>
                  <pointsize>16</pointsize>
                  <weight>75</weight>
                  <bold>true</bold>
                 </font>
                </property>
                <property name="text">
                 <string>ändern</string>
                </property>
               </widget>
              </item>
              <item row="4" column="0">
               <widget class="QPushButton" name="PBneu5">
                <property name="minimumSize">
                 <size>
                  <width>50</width>
                  <height>40</height>
                 </size>
                </property>
                <property name="maximumSize">
                 <size>
                  <width>16777215</width>
                  <height>100</height>
                 </size>
                </property>
                <property name="font">
                 <font>
                  <pointsize>14</pointsize>
                  <weight>75</weight>
                  <bold>true</bold>
                 </font>
                </property>
                <property name="text">
                 <string>new</string>
                </property>
                <property name="checkable">
                 <bool>true</bool>
                </property>
               </widget>
              </item>
              <item row="9" column="0">
               <widget class="QPushButton" name="PBneu10">
                <property name="minimumSize">
                 <size>
                  <width>50</width>
                  <height>40</height>
                 </size>
                </property>
                <property name="maximumSize">
                 <size>
                  <width>16777215</width>
                  <height>100</height>
                 </size>
                </property>
                <property name="font">
                 <font>
                  <pointsize>14</pointsize>
                  <weight>75</weight>
                  <bold>true</bold>
                 </font>
                </property>
                <property name="text">
                 <string>new</string>
                </property>
                <property name="checkable">
                 <bool>true</bool>
                </property>
               </widget>
              </item>
              <item row="0" column="6">
               <widget class="QLabel" name="bottleLabel1">
                <property name="minimumSize">
                 <size>
                  <width>0</width>
                  <height>40</height>
                 </size>
                </property>
                <property name="maximumSize">
                 <size>
                  <width>16777215</width>
                  <height>100</height>
                 </size>
                </property>
                <property name="font">
                 <font>
                  <pointsize>22</pointsize>
                  <weight>75</weight>
                  <bold>true</bold>
                 </font>
                </property>
                <property name="text">
                 <string>1</string>
                </property>
                <property name="alignment">
                 <set>Qt::AlignCenter</set>
                </property>
                <property name="cssClass" stdset="0">
                 <string>secondary bold</string>
                </property>
               </widget>
              </item>
              <item row="8" column="1">
               <widget class="QLabel" name="LBelegung9">
                <property name="minimumSize">
                 <size>
                  <width>120</width>
                  <height>40</height>
                 </size>
                </property>
                <property name="maximumSize">
                 <size>
                  <width>16777215</width>
                  <height>100</height>
                 </size>
                </property>
                <property name="font">
                 <font>
                  <pointsize>12</pointsize>
                 </font>
                </property>
                <property name="text">
                 <string>LBelegung9</string>
                </property>
                <property name="cssClass" stdset="0">
                 <string>secondary bold</string>
                </property>
               </widget>
              </item>
              <item row="0" column="4" colspan="2">
               <widget class="QComboBox" name="CBB1">
                <property name="minimumSize">
                 <size>
                  <width>105</width>
                  <height>40</height>
                 </size>
                </property>
                <property name="maximumSize">
                 <size>
                  <width>300</width>
                  <height>100</height>
                 </size>
                </property>
                <property name="font">
                 <font>
                  <pointsize>14</pointsize>
                 </font>
                </property>
                <property name="cursor">
                 <cursorShape>ArrowCursor</cursorShape>
                </property>
                <property name="maxVisibleItems">
                 <number>11</number>
                </property>
               </widget>
              </item>
              <item row="7" column="0">
               <widget class="QPushButton" name="PBneu8">
                <property name="minimumSize">
                 <size>
                  <width>50</width>
                  <height>40</height>
                 </size>
                </property>
                <property name="maximumSize">
                 <size>
                  <width>16777215</width>
                  <height>100</height>
                 </size>
                </property>
                <property name="font">
                 <font>
                  <pointsize>14</pointsize>
                  <weight>75</weight>
                  <bold>true</bold>
                 </font>
                </property>
                <property name="text">
                 <string>new</string>
                </property>
                <property name="checkable">
                 <bool>true</bool>
                </property>
               </widget>
              </item>
              <item row="1" column="1">
               <widget class="QLabel" name="LBelegung2">
                <property name="minimumSize">
                 <size>
                  <width>120</width>
                  <height>40</height>
                 </size>
                </property>
                <property name="maximumSize">
                 <size>
                  <width>16777215</width>
                  <height>100</height>
                 </size>
                </property>
                <property name="font">
                 <font>
                  <pointsize>12</pointsize>
                 </font>
                </property>
                <property name="text">
                 <string>LBelegung2</string>
                </property>
                <property name="cssClass" stdset="0">
                 <string>secondary bold</string>
                </property>
               </widget>
              </item>
              <item row="7" column="6">
               <widget class="QLabel" name="bottleLabel8">
                <property name="minimumSize">
                 <size>
                  <width>0</width>
                  <height>40</height>
                 </size>
                </property>
                <property name="maximumSize">
                 <size>
                  <width>16777215</width>
                  <height>100</height>
                 </size>
                </property>
                <property name="font">
                 <font>
                  <pointsize>22</pointsize>
                  <weight>75</weight>
                  <bold>true</bold>
                 </font>
                </property>
                <property name="text">
                 <string>8</string>
                </property>
                <property name="alignment">
                 <set>Qt::AlignCenter</set>
                </property>
                <property name="cssClass" stdset="0">
                 <string>secondary bold</string>
                </property>
               </widget>
              </item>
              <item row="9" column="6">
               <widget class="QLabel" name="bottleLabel10">
                <property name="minimumSize">
                 <size>
                  <width>0</width>
                  <height>40</height>
                 </size>
                </property>
                <property name="maximumSize">
                 <size>
                  <width>16777215</width>
                  <height>100</height>
                 </size>
                </property>
                <property name="font">
                 <font>
                  <pointsize>22</pointsize>
                  <weight>75</weight>
                  <bold>true</bold>
                 </font>
                </property>
                <property name="text">
                 <string>10</string>
                </property>
                <property name="alignment">
                 <set>Qt::AlignCenter</set>
                </property>
                <property name="cssClass" stdset="0">
                 <string>secondary bold</string>
                </property>
               </widget>
              </item>
              <item row="5" column="6">
               <widget class="QLabel" name="bottleLabel6">
                <property name="minimumSize">
                 <size>
                  <width>0</width>
                  <height>40</height>
                 </size>
                </property>
                <property name="maximumSize">
                 <size>
                  <width>16777215</width>
                  <height>100</height>
                 </size>
                </property>
                <property name="font">
                 <font>
                  <pointsize>22</pointsize>
                  <weight>75</weight>
                  <bold>true</bold>
                 </font>
                </property>
                <property name="text">
                 <string>6</string>
                </property>
                <property name="alignment">
                 <set>Qt::AlignCenter</set>
                </property>
                <property name="cssClass" stdset="0">
                 <string>secondary bold</string>
                </property>
               </widget>
              </item>
              <item row="8" column="6">
               <widget class="QLabel" name="bottleLabel9">
                <property name="minimumSize">
                 <size>
                  <width>0</width>
                  <height>40</height>
                 </size>
                </property>
                <property name="maximumSize">
                 <size>
                  <width>16777215</width>
                  <height>100</height>
                 </size>
                </property>
                <property name="font">
                 <font>
                  <pointsize>22</pointsize>
                  <weight>75</weight>
                  <bold>true</bold>
                 </font>
                </property>
                <property name="text">
                 <string>9</string>
                </property>
                <property name="alignment">
                 <set>Qt::AlignCenter</set>
                </property>
                <property name="cssClass" stdset="0">
                 <string>secondary bold</string>
                </property>
               </widget>
              </item>
              <item row="15" column="0">
               <widget class="QPushButton" name="PBneu15">
                <property name="minimumSize">
                 <size>
                  <width>50</width>
                  <height>40</height>
                 </size>
                </property>
                <property name="maximumSize">
                 <size>
                  <width>16777215</width>
                  <height>100</height>
                 </size>
                </property>
                <property name="font">
                 <font>
                  <pointsize>14</pointsize>
                  <weight>75</weight>
                  <bold>true</bold>
                 </font>
                </property>
                <property name="text">
                 <string>new</string>
                </property>
                <property name="checkable">
                 <bool>true</bool>
                </property>
               </widget>
              </item>
              <item row="13" column="0">
               <widget class="QPushButton" name="PBneu13">
                <property name="minimumSize">
                 <size>
                  <width>50</width>
                  <height>40</height>
                 </size>
                </property>
                <property name="maximumSize">
                 <size>
                  <width>16777215</width>
                  <height>100</height>
                 </size>
                </property>
                <property name="font">
                 <font>
                  <pointsize>14</pointsize>
                  <weight>75</weight>
                  <bold>true</bold>
                 </font>
                </property>
                <property name="text">
                 <string>new</string>
                </property>
                <property name="checkable">
                 <bool>true</bool>
                </property>
               </widget>
              </item>
              <item row="10" column="0">
               <widget class="QPushButton" name="PBneu11">
                <property name="minimumSize">
                 <size>
                  <width>50</width>
                  <height>40</height>
                 </size>
                </property>
                <property name="maximumSize">
                 <size>
                  <width>16777215</width>
                  <height>100</height>
                 </size>
                </property>
                <property name="font">
                 <font>
                  <pointsize>14</pointsize>
                  <weight>75</weight>
                  <bold>true</bold>
                 </font>
                </property>
                <property name="text">
                 <string>new</string>
                </property>
                <property name="checkable">
                 <bool>true</bool>
                </property>
               </widget>
              </item>
              <item row="11" column="0">
               <widget class="QPushButton" name="PBneu12">
                <property name="minimumSize">
                 <size>
                  <width>50</width>
                  <height>40</height>
                 </size>
                </property>
                <property name="maximumSize">
                 <size>
                  <width>16777215</width>
                  <height>100</height>
                 </size>
                </property>
                <property name="font">
                 <font>
                  <pointsize>14</pointsize>
                  <weight>75</weight>
                  <bold>true</bold>
                 </font>
                </property>
                <property name="text">
                 <string>new</string>
                </property>
                <property name="checkable">
                 <bool>true</bool>
                </property>
               </widget>
              </item>
              <item row="6" column="0">
               <widget class="QPushButton" name="PBneu7">
                <property name="minimumSize">
                 <size>
                  <width>50</width>
                  <height>40</height>
                 </size>
                </property>
                <property name="maximumSize">
                 <size>
                  <width>16777215</width>
                  <height>100</height>
                 </size>
                </property>
                <property name="font">
                 <font>
                  <pointsize>14</pointsize>
                  <weight>75</weight>
                  <bold>true</bold>
                 </font>
                </property>
                <property name="text">
                 <string>new</string>
                </property>
                <property name="checkable">
                 <bool>true</bool>
                </property>
               </widget>
              </item>
              <item row="1" column="0">
               <widget class="QPushButton" name="PBneu2">
                <property name="minimumSize">
                 <size>
                  <width>50</width>
                  <height>40</height>
                 </size>
                </property>
                <property name="maximumSize">
                 <size>
                  <width>16777215</width>
                  <height>100</height>
                 </size>
                </property>
                <property name="font">
                 <font>
                  <pointsize>14</pointsize>
                  <weight>75</weight>
                  <bold>true</bold>
                 </font>
                </property>
                <property name="text">
                 <string>new</string>
                </property>
                <property name="checkable">
                 <bool>true</bool>
                </property>
               </widget>
              </item>
              <item row="17" column="0" colspan="4">
               <widget class="QPushButton" name="PBFlanwenden">
                <property name="minimumSize">
                 <size>
                  <width>0</width>
                  <height>50</height>
                 </size>
                </property>
                <property name="maximumSize">
                 <size>
                  <width>16777215</width>
                  <height>100</height>
                 </size>
                </property>
                <property name="font">
                 <font>
                  <pointsize>16</pointsize>
                  <weight>75</weight>
                  <bold>true</bold>
                 </font>
                </property>
                <property name="text">
                 <string>neue Flaschen anwenden</string>
                </property>
                <property name="cssClass" stdset="0">
                 <string>btn-inverted</string>
                </property>
               </widget>
              </item>
              <item row="8" column="0">
               <widget class="QPushButton" name="PBneu9">
                <property name="minimumSize">
                 <size>
                  <width>50</width>
                  <height>40</height>
                 </size>
                </property>
                <property name="maximumSize">
                 <size>
                  <width>16777215</width>
                  <height>100</height>
                 </size>
                </property>
                <property name="font">
                 <font>
                  <pointsize>14</pointsize>
                  <weight>75</weight>
                  <bold>true</bold>
                 </font>
                </property>
                <property name="text">
                 <string>new</string>
                </property>
                <property name="checkable">
                 <bool>true</bool>
                </property>
               </widget>
              </item>
              <item row="5" column="0">
               <widget class="QPushButton" name="PBneu6">
                <property name="minimumSize">
                 <size>
                  <width>50</width>
                  <height>40</height>
                 </size>
                </property>
                <property name="maximumSize">
                 <size>
                  <width>16777215</width>
                  <height>100</height>
                 </size>
                </property>
                <property name="font">
                 <font>
                  <pointsize>14</pointsize>
                  <weight>75</weight>
                  <bold>true</bold>
                 </font>
                </property>
                <property name="text">
                 <string>new</string>
                </property>
                <property name="checkable">
                 <bool>true</bool>
                </property>
               </widget>
              </item>
              <item row="7" column="1">
               <widget class="QLabel" name="LBelegung8">
                <property name="minimumSize">
                 <size>
                  <width>120</width>
                  <height>40</height>
                 </size>
                </property>
                <property name="maximumSize">
                 <size>
                  <width>16777215</width>
                  <height>100</height>
                 </size>
                </property>
                <property name="font">
                 <font>
                  <pointsize>12</pointsize>
                 </font>
                </property>
                <property name="text">
                 <string>LBelegung8</string>
                </property>
                <property name="cssClass" stdset="0">
                 <string>secondary bold</string>
                </property>
               </widget>
              </item>
              <item row="17" column="5">
               <widget class="ClickableLineEdit" name="LECleanMachine">
                <property name="minimumSize">
                 <size>
                  <width>0</width>
                  <height>50</height>
                 </size>
                </property>
                <property name="maximumSize">
                 <size>
                  <width>50</width>
                  <height>100</height>
                 </size>
                </property>
                <property name="echoMode">
                 <enum>QLineEdit::Password</enum>
                </property>
                <property name="cssClass" stdset="0">
                 <string>bold</string>
                </property>
               </widget>
              </item>
              <item row="6" column="1">
               <widget class="QLabel" name="LBelegung7">
                <property name="minimumSize">
                 <size>
                  <width>120</width>
                  <height>40</height>
                 </size>
                </property>
                <property name="maximumSize">
                 <size>
                  <width>16777215</width>
                  <height>100</height>
                 </size>
                </property>
                <property name="font">
                 <font>
                  <pointsize>12</pointsize>
                 </font>
                </property>
                <property name="text">
                 <string>LBelegung7</string>
                </property>
                <property name="cssClass" stdset="0">
                 <string>secondary bold</string>
                </property>
               </widget>
              </item>
              <item row="0" column="1">
               <widget class="QLabel" name="LBelegung1">
                <property name="minimumSize">
                 <size>
                  <width>120</width>
                  <height>40</height>
                 </size>
                </property>
                <property name="maximumSize">
                 <size>
                  <width>16777215</width>
                  <height>100</height>
                 </size>
                </property>
                <property name="font">
                 <font>
                  <pointsize>12</pointsize>
                 </font>
                </property>
                <property name="text">
                 <string>LBelegung1</string>
                </property>
                <property name="cssClass" stdset="0">
                 <string>secondary bold</string>
                </property>
               </widget>
              </item>
              <item row="0" column="3">
               <widget class="QProgressBar" name="ProBBelegung1">
                <property name="minimumSize">
                 <size>
                  <width>250</width>
                  <height>40</height>
                 </size>
                </property>
                <property name="maximumSize">
                 <size>
                  <width>1000</width>
                  <height>100</height>
                 </size>
                </property>
                <property name="font">
                 <font>
                  <pointsize>14</pointsize>
                  <weight>75</weight>
                  <bold>true</bold>
                 </font>
                </property>
                <property name="value">
                 <number>88</number>
                </property>
                <property name="alignment">
                 <set>Qt::AlignLeading|Qt::AlignLeft|Qt::AlignVCenter</set>
                </property>
                <property name="cssClass" stdset="0">
                 <string>bold</string>
                </property>
               </widget>
              </item>
              <item row="0" column="0">
               <widget class="QPushButton" name="PBneu1">
                <property name="minimumSize">
                 <size>
                  <width>50</width>
                  <height>40</height>
                 </size>
                </property>
                <property name="maximumSize">
                 <size>
                  <width>16777215</width>
                  <height>100</height>
                 </size>
                </property>
                <property name="font">
                 <font>
                  <pointsize>14</pointsize>
                  <weight>75</weight>
                  <bold>true</bold>
                 </font>
                </property>
                <property name="text">
                 <string>new</string>
                </property>
                <property name="checkable">
                 <bool>true</bool>
                </property>
                <property name="checked">
                 <bool>false</bool>
                </property>
               </widget>
              </item>
              <item row="9" column="1">
               <widget class="QLabel" name="LBelegung10">
                <property name="minimumSize">
                 <size>
                  <width>120</width>
                  <height>40</height>
                 </size>
                </property>
                <property name="maximumSize">
                 <size>
                  <width>16777215</width>
                  <height>100</height>
                 </size>
                </property>
                <property name="font">
                 <font>
                  <pointsize>12</pointsize>
                 </font>
                </property>
                <property name="text">
                 <string>LBelegung10</string>
                </property>
                <property name="cssClass" stdset="0">
                 <string>secondary bold</string>
                </property>
               </widget>
              </item>
              <item row="1" column="3">
               <widget class="QProgressBar" name="ProBBelegung2">
                <property name="minimumSize">
                 <size>
                  <width>250</width>
                  <height>40</height>
                 </size>
                </property>
                <property name="maximumSize">
                 <size>
                  <width>1000</width>
                  <height>100</height>
                 </size>
                </property>
                <property name="font">
                 <font>
                  <pointsize>14</pointsize>
                  <weight>75</weight>
                  <bold>true</bold>
                 </font>
                </property>
                <property name="value">
                 <number>50</number>
                </property>
                <property name="alignment">
                 <set>Qt::AlignLeading|Qt::AlignLeft|Qt::AlignVCenter</set>
                </property>
                <property name="cssClass" stdset="0">
                 <string>bold</string>
                </property>
               </widget>
              </item>
              <item row="2" column="3">
               <widget class="QProgressBar" name="ProBBelegung3">
                <property name="minimumSize">
                 <size>
                  <width>250</width>
                  <height>40</height>
                 </size>
                </property>
                <property name="maximumSize">
                 <size>
                  <width>1000</width>
                  <height>100</height>
                 </size>
                </property>
                <property name="font">
                 <font>
                  <pointsize>14</pointsize>
                  <weight>75</weight>
                  <bold>true</bold>
                 </font>
                </property>
                <property name="value">
                 <number>70</number>
                </property>
                <property name="alignment">
                 <set>Qt::AlignLeading|Qt::AlignLeft|Qt::AlignVCenter</set>
                </property>
                <property name="cssClass" stdset="0">
                 <string>bold</string>
                </property>
               </widget>
              </item>
              <item row="6" column="3">
               <widget class="QProgressBar" name="ProBBelegung7">
                <property name="minimumSize">
                 <size>
                  <width>250</width>
                  <height>40</height>
                 </size>
                </property>
                <property name="maximumSize">
                 <size>
                  <width>1000</width>
                  <height>100</height>
                 </size>
                </property>
                <property name="font">
                 <font>
                  <pointsize>14</pointsize>
                  <weight>75</weight>
                  <bold>true</bold>
                 </font>
                </property>
                <property name="value">
                 <number>67</number>
                </property>
                <property name="alignment">
                 <set>Qt::AlignLeading|Qt::AlignLeft|Qt::AlignVCenter</set>
                </property>
                <property name="cssClass" stdset="0">
                 <string>bold</string>
                </property>
               </widget>
              </item>
              <item row="5" column="3">
               <widget class="QProgressBar" name="ProBBelegung6">
                <property name="minimumSize">
                 <size>
                  <width>250</width>
                  <height>40</height>
                 </size>
                </property>
                <property name="maximumSize">
                 <size>
                  <width>1000</width>
                  <height>100</height>
                 </size>
                </property>
                <property name="font">
                 <font>
                  <pointsize>14</pointsize>
                  <weight>75</weight>
                  <bold>true</bold>
                 </font>
                </property>
                <property name="value">
                 <number>90</number>
                </property>
                <property name="alignment">
                 <set>Qt::AlignLeading|Qt::AlignLeft|Qt::AlignVCenter</set>
                </property>
                <property name="cssClass" stdset="0">
                 <string>bold</string>
                </property>
               </widget>
              </item>
              <item row="8" column="3">
               <widget class="QProgressBar" name="ProBBelegung9">
                <property name="minimumSize">
                 <size>
                  <width>250</width>
                  <height>40</height>
                 </size>
                </property>
                <property name="maximumSize">
                 <size>
                  <width>1000</width>
                  <height>100</height>
                 </size>
                </property>
                <property name="font">
                 <font>
                  <pointsize>14</pointsize>
                  <weight>75</weight>
                  <bold>true</bold>
                 </font>
                </property>
                <property name="value">
                 <number>24</number>
                </property>
                <property name="alignment">
                 <set>Qt::AlignLeading|Qt::AlignLeft|Qt::AlignVCenter</set>
                </property>
                <property name="cssClass" stdset="0">
                 <string>bold</string>
                </property>
               </widget>
              </item>
              <item row="3" column="3">
               <widget class="QProgressBar" name="ProBBelegung4">
                <property name="minimumSize">
                 <size>
                  <width>250</width>
                  <height>40</height>
                 </size>
                </property>
                <property name="maximumSize">
                 <size>
                  <width>1000</width>
                  <height>100</height>
                 </size>
                </property>
                <property name="font">
                 <font>
                  <pointsize>14</pointsize>
                  <weight>75</weight>
                  <bold>true</bold>
                 </font>
                </property>
                <property name="value">
                 <number>100</number>
                </property>
                <property name="alignment">
                 <set>Qt::AlignLeading|Qt::AlignLeft|Qt::AlignVCenter</set>
                </property>
                <property name="cssClass" stdset="0">
                 <string>bold</string>
                </property>
               </widget>
              </item>
              <item row="4" column="3">
               <widget class="QProgressBar" name="ProBBelegung5">
                <property name="minimumSize">
                 <size>
                  <width>250</width>
                  <height>40</height>
                 </size>
                </property>
                <property name="maximumSize">
                 <size>
                  <width>1000</width>
                  <height>100</height>
                 </size>
                </property>
                <property name="font">
                 <font>
                  <pointsize>14</pointsize>
                  <weight>75</weight>
                  <bold>true</bold>
                 </font>
                </property>
                <property name="value">
                 <number>95</number>
                </property>
                <property name="alignment">
                 <set>Qt::AlignLeading|Qt::AlignLeft|Qt::AlignVCenter</set>
                </property>
                <property name="cssClass" stdset="0">
                 <string>bold</string>
                </property>
               </widget>
              </item>
              <item row="1" column="4" colspan="2">
               <widget class="QComboBox" name="CBB2">
                <property name="minimumSize">
                 <size>
                  <width>105</width>
                  <height>40</height>
                 </size>
                </property>
                <property name="maximumSize">
                 <size>
                  <width>300</width>
                  <height>100</height>
                 </size>
                </property>
                <property name="font">
                 <font>
                  <pointsize>14</pointsize>
                 </font>
                </property>
                <property name="maxVisibleItems">
                 <number>11</number>
                </property>
               </widget>
              </item>
              <item row="9" column="3">
               <widget class="QProgressBar" name="ProBBelegung10">
                <property name="minimumSize">
                 <size>
                  <width>250</width>
                  <height>40</height>
                 </size>
                </property>
                <property name="maximumSize">
                 <size>
                  <width>1000</width>
                  <height>100</height>
                 </size>
                </property>
                <property name="font">
                 <font>
                  <pointsize>14</pointsize>
                  <weight>75</weight>
                  <bold>true</bold>
                 </font>
                </property>
                <property name="value">
                 <number>10</number>
                </property>
                <property name="alignment">
                 <set>Qt::AlignLeading|Qt::AlignLeft|Qt::AlignVCenter</set>
                </property>
                <property name="cssClass" stdset="0">
                 <string>bold</string>
                </property>
               </widget>
              </item>
              <item row="7" column="3">
               <widget class="QProgressBar" name="ProBBelegung8">
                <property name="minimumSize">
                 <size>
                  <width>250</width>
                  <height>40</height>
                 </size>
                </property>
                <property name="maximumSize">
                 <size>
                  <width>1000</width>
                  <height>100</height>
                 </size>
                </property>
                <property name="font">
                 <font>
                  <pointsize>14</pointsize>
                  <weight>75</weight>
                  <bold>true</bold>
                 </font>
                </property>
                <property name="value">
                 <number>99</number>
                </property>
                <property name="alignment">
                 <set>Qt::AlignLeading|Qt::AlignLeft|Qt::AlignVCenter</set>
                </property>
                <property name="cssClass" stdset="0">
                 <string>bold</string>
                </property>
               </widget>
              </item>
              <item row="2" column="4" colspan="2">
               <widget class="QComboBox" name="CBB3">
                <property name="minimumSize">
                 <size>
                  <width>105</width>
                  <height>40</height>
                 </size>
                </property>
                <property name="maximumSize">
                 <size>
                  <width>300</width>
                  <height>100</height>
                 </size>
                </property>
                <property name="font">
                 <font>
                  <pointsize>14</pointsize>
                 </font>
                </property>
                <property name="maxVisibleItems">
                 <number>11</number>
                </property>
               </widget>
              </item>
              <item row="3" column="4" colspan="2">
               <widget class="QComboBox" name="CBB4">
                <property name="minimumSize">
                 <size>
                  <width>105</width>
                  <height>40</height>
                 </size>
                </property>
                <property name="maximumSize">
                 <size>
                  <width>300</width>
                  <height>100</height>
                 </size>
                </property>
                <property name="font">
                 <font>
                  <pointsize>14</pointsize>
                 </font>
                </property>
                <property name="maxVisibleItems">
                 <number>11</number>
                </property>
               </widget>
              </item>
              <item row="4" column="4" colspan="2">
               <widget class="QComboBox" name="CBB5">
                <property name="minimumSize">
                 <size>
                  <width>105</width>
                  <height>40</height>
                 </size>
                </property>
                <property name="maximumSize">
                 <size>
                  <width>300</width>
                  <height>100</height>
                 </size>
                </property>
                <property name="font">
                 <font>
                  <pointsize>14</pointsize>
                 </font>
                </property>
                <property name="maxVisibleItems">
                 <number>11</number>
                </property>
               </widget>
              </item>
              <item row="6" column="4" colspan="2">
               <widget class="QComboBox" name="CBB7">
                <property name="minimumSize">
                 <size>
                  <width>105</width>
                  <height>40</height>
                 </size>
                </property>
                <property name="maximumSize">
                 <size>
                  <width>300</width>
                  <height>100</height>
                 </size>
                </property>
                <property name="font">
                 <font>
                  <pointsize>14</pointsize>
                 </font>
                </property>
                <property name="maxVisibleItems">
                 <number>11</number>
                </property>
               </widget>
              </item>
              <item row="5" column="4" colspan="2">
               <widget class="QComboBox" name="CBB6">
                <property name="minimumSize">
                 <size>
                  <width>105</width>
                  <height>40</height>
                 </size>
                </property>
                <property name="maximumSize">
                 <size>
                  <width>300</width>
                  <height>100</height>
                 </size>
                </property>
                <property name="font">
                 <font>
                  <pointsize>14</pointsize>
                 </font>
                </property>
                <property name="maxVisibleItems">
                 <number>11</number>
                </property>
               </widget>
              </item>
              <item row="7" column="4" colspan="2">
               <widget class="QComboBox" name="CBB8">
                <property name="minimumSize">
                 <size>
                  <width>105</width>
                  <height>40</height>
                 </size>
                </property>
                <property name="maximumSize">
                 <size>
                  <width>300</width>
                  <height>100</height>
                 </size>
                </property>
                <property name="font">
                 <font>
                  <pointsize>14</pointsize>
                 </font>
                </property>
                <property name="maxVisibleItems">
                 <number>11</number>
                </property>
               </widget>
              </item>
              <item row="8" column="4" colspan="2">
               <widget class="QComboBox" name="CBB9">
                <property name="minimumSize">
                 <size>
                  <width>105</width>
                  <height>40</height>
                 </size>
                </property>
                <property name="maximumSize">
                 <size>
                  <width>300</width>
                  <height>100</height>
                 </size>
                </property>
                <property name="font">
                 <font>
                  <pointsize>14</pointsize>
                 </font>
                </property>
                <property name="maxVisibleItems">
                 <number>11</number>
                </property>
               </widget>
              </item>
              <item row="3" column="6">
               <widget class="QLabel" name="bottleLabel4">
                <property name="minimumSize">
                 <size>
                  <width>0</width>
                  <height>40</height>
                 </size>
                </property>
                <property name="maximumSize">
                 <size>
                  <width>16777215</width>
                  <height>100</height>
                 </size>
                </property>
                <property name="font">
                 <font>
                  <pointsize>22</pointsize>
                  <weight>75</weight>
                  <bold>true</bold>
                 </font>
                </property>
                <property name="text">
                 <string>4</string>
                </property>
                <property name="alignment">
                 <set>Qt::AlignCenter</set>
                </property>
                <property name="cssClass" stdset="0">
                 <string>secondary bold</string>
                </property>
               </widget>
              </item>
              <item row="9" column="4" colspan="2">
               <widget class="QComboBox" name="CBB10">
                <property name="minimumSize">
                 <size>
                  <width>105</width>
                  <height>40</height>
                 </size>
                </property>
                <property name="maximumSize">
                 <size>
                  <width>300</width>
                  <height>100</height>
                 </size>
                </property>
                <property name="font">
                 <font>
                  <pointsize>14</pointsize>
                 </font>
                </property>
                <property name="maxVisibleItems">
                 <number>11</number>
                </property>
               </widget>
              </item>
              <item row="1" column="6">
               <widget class="QLabel" name="bottleLabel2">
                <property name="minimumSize">
                 <size>
                  <width>0</width>
                  <height>40</height>
                 </size>
                </property>
                <property name="maximumSize">
                 <size>
                  <width>16777215</width>
                  <height>100</height>
                 </size>
                </property>
                <property name="font">
                 <font>
                  <pointsize>22</pointsize>
                  <weight>75</weight>
                  <bold>true</bold>
                 </font>
                </property>
                <property name="text">
                 <string>2</string>
                </property>
                <property name="alignment">
                 <set>Qt::AlignCenter</set>
                </property>
                <property name="cssClass" stdset="0">
                 <string>secondary bold</string>
                </property>
               </widget>
              </item>
              <item row="2" column="6">
               <widget class="QLabel" name="bottleLabel3">
                <property name="minimumSize">
                 <size>
                  <width>0</width>
                  <height>40</height>
                 </size>
                </property>
                <property name="maximumSize">
                 <size>
                  <width>16777215</width>
                  <height>100</height>
                 </size>
                </property>
                <property name="font">
                 <font>
                  <pointsize>22</pointsize>
                  <weight>75</weight>
                  <bold>true</bold>
                 </font>
                </property>
                <property name="text">
                 <string>3</string>
                </property>
                <property name="alignment">
                 <set>Qt::AlignCenter</set>
                </property>
                <property name="cssClass" stdset="0">
                 <string>secondary bold</string>
                </property>
               </widget>
              </item>
              <item row="4" column="6">
               <widget class="QLabel" name="bottleLabel5">
                <property name="minimumSize">
                 <size>
                  <width>0</width>
                  <height>40</height>
                 </size>
                </property>
                <property name="maximumSize">
                 <size>
                  <width>16777215</width>
                  <height>100</height>
                 </size>
                </property>
                <property name="font">
                 <font>
                  <pointsize>22</pointsize>
                  <weight>75</weight>
                  <bold>true</bold>
                 </font>
                </property>
                <property name="text">
                 <string>5</string>
                </property>
                <property name="alignment">
                 <set>Qt::AlignCenter</set>
                </property>
                <property name="cssClass" stdset="0">
                 <string>secondary bold</string>
                </property>
               </widget>
              </item>
              <item row="6" column="6">
               <widget class="QLabel" name="bottleLabel7">
                <property name="minimumSize">
                 <size>
                  <width>0</width>
                  <height>40</height>
                 </size>
                </property>
                <property name="maximumSize">
                 <size>
                  <width>16777215</width>
                  <height>100</height>
                 </size>
                </property>
                <property name="font">
                 <font>
                  <pointsize>22</pointsize>
                  <weight>75</weight>
                  <bold>true</bold>
                 </font>
                </property>
                <property name="text">
                 <string>7</string>
                </property>
                <property name="alignment">
                 <set>Qt::AlignCenter</set>
                </property>
                <property name="cssClass" stdset="0">
                 <string>secondary bold</string>
                </property>
               </widget>
              </item>
              <item row="16" column="0">
               <widget class="QPushButton" name="PBneu16">
                <property name="minimumSize">
                 <size>
                  <width>50</width>
                  <height>40</height>
                 </size>
                </property>
                <property name="maximumSize">
                 <size>
                  <width>16777215</width>
                  <height>100</height>
                 </size>
                </property>
                <property name="font">
                 <font>
                  <pointsize>14</pointsize>
                  <weight>75</weight>
                  <bold>true</bold>
                 </font>
                </property>
                <property name="text">
                 <string>new</string>
                </property>
                <property name="checkable">
                 <bool>true</bool>
                </property>
               </widget>
              </item>
              <item row="10" column="1">
               <widget class="QLabel" name="LBelegung11">
                <property name="minimumSize">
                 <size>
                  <width>120</width>
                  <height>40</height>
                 </size>
                </property>
                <property name="maximumSize">
                 <size>
                  <width>16777215</width>
                  <height>100</height>
                 </size>
                </property>
                <property name="font">
                 <font>
                  <pointsize>12</pointsize>
                 </font>
                </property>
                <property name="text">
                 <string>LBelegung11</string>
                </property>
                <property name="cssClass" stdset="0">
                 <string>secondary bold</string>
                </property>
               </widget>
              </item>
              <item row="14" column="0">
               <widget class="QPushButton" name="PBneu14">
                <property name="minimumSize">
                 <size>
                  <width>50</width>
                  <height>40</height>
                 </size>
                </property>
                <property name="maximumSize">
                 <size>
                  <width>16777215</width>
                  <height>100</height>
                 </size>
                </property>
                <property name="font">
                 <font>
                  <pointsize>14</pointsize>
                  <weight>75</weight>
                  <bold>true</bold>
                 </font>
                </property>
                <property name="text">
                 <string>new</string>
                </property>
                <property name="checkable">
                 <bool>true</bool>
                </property>
               </widget>
              </item>
              <item row="13" column="1">
               <widget class="QLabel" name="LBelegung13">
                <property name="minimumSize">
                 <size>
                  <width>120</width>
                  <height>40</height>
                 </size>
                </property>
                <property name="maximumSize">
                 <size>
                  <width>16777215</width>
                  <height>100</height>
                 </size>
                </property>
                <property name="font">
                 <font>
                  <pointsize>12</pointsize>
                 </font>
                </property>
                <property name="text">
                 <string>LBelegung13</string>
                </property>
                <property name="cssClass" stdset="0">
                 <string>secondary bold</string>
                </property>
               </widget>
              </item>
              <item row="11" column="1">
               <widget class="QLabel" name="LBelegung12">
                <property name="minimumSize">
                 <size>
                  <width>120</width>
                  <height>40</height>
                 </size>
                </property>
                <property name="maximumSize">
                 <size>
                  <width>16777215</width>
                  <height>100</height>
                 </size>
                </property>
                <property name="font">
                 <font>
                  <pointsize>12</pointsize>
                 </font>
                </property>
                <property name="text">
                 <string>LBelegung12</string>
                </property>
                <property name="cssClass" stdset="0">
                 <string>secondary bold</string>
                </property>
               </widget>
              </item>
              <item row="14" column="1">
               <widget class="QLabel" name="LBelegung14">
                <property name="minimumSize">
                 <size>
                  <width>120</width>
                  <height>40</height>
                 </size>
                </property>
                <property name="maximumSize">
                 <size>
                  <width>16777215</width>
                  <height>100</height>
                 </size>
                </property>
                <property name="font">
                 <font>
                  <pointsize>12</pointsize>
                 </font>
                </property>
                <property name="text">
                 <string>LBelegung14</string>
                </property>
                <property name="cssClass" stdset="0">
                 <string>secondary bold</string>
                </property>
               </widget>
              </item>
              <item row="16" column="1">
               <widget class="QLabel" name="LBelegung16">
                <property name="minimumSize">
                 <size>
                  <width>120</width>
                  <height>40</height>
                 </size>
                </property>
                <property name="maximumSize">
                 <size>
                  <width>16777215</width>
                  <height>100</height>
                 </size>
                </property>
                <property name="font">
                 <font>
                  <pointsize>12</pointsize>
                 </font>
                </property>
                <property name="text">
                 <string>LBelegung16</string>
                </property>
                <property name="cssClass" stdset="0">
                 <string>secondary bold</string>
                </property>
               </widget>
              </item>
              <item row="15" column="1">
               <widget class="QLabel" name="LBelegung15">
                <property name="minimumSize">
                 <size>
                  <width>120</width>
                  <height>40</height>
                 </size>
                </property>
                <property name="maximumSize">
                 <size>
                  <width>16777215</width>
                  <height>100</height>
                 </size>
                </property>
                <property name="font">
                 <font>
                  <pointsize>12</pointsize>
                 </font>
                </property>
                <property name="text">
                 <string>LBelegung15</string>
                </property>
                <property name="cssClass" stdset="0">
                 <string>secondary bold</string>
                </property>
               </widget>
              </item>
              <item row="11" column="3">
               <widget class="QProgressBar" name="ProBBelegung12">
                <property name="minimumSize">
                 <size>
                  <width>250</width>
                  <height>40</height>
                 </size>
                </property>
                <property name="maximumSize">
                 <size>
                  <width>1000</width>
                  <height>100</height>
                 </size>
                </property>
                <property name="font">
                 <font>
                  <pointsize>14</pointsize>
                  <weight>75</weight>
                  <bold>true</bold>
                 </font>
                </property>
                <property name="value">
                 <number>10</number>
                </property>
                <property name="alignment">
                 <set>Qt::AlignLeading|Qt::AlignLeft|Qt::AlignVCenter</set>
                </property>
                <property name="cssClass" stdset="0">
                 <string>bold</string>
                </property>
               </widget>
              </item>
              <item row="13" column="3">
               <widget class="QProgressBar" name="ProBBelegung13">
                <property name="minimumSize">
                 <size>
                  <width>250</width>
                  <height>40</height>
                 </size>
                </property>
                <property name="maximumSize">
                 <size>
                  <width>1000</width>
                  <height>100</height>
                 </size>
                </property>
                <property name="font">
                 <font>
                  <pointsize>14</pointsize>
                  <weight>75</weight>
                  <bold>true</bold>
                 </font>
                </property>
                <property name="value">
                 <number>10</number>
                </property>
                <property name="alignment">
                 <set>Qt::AlignLeading|Qt::AlignLeft|Qt::AlignVCenter</set>
                </property>
                <property name="cssClass" stdset="0">
                 <string>bold</string>
                </property>
               </widget>
              </item>
              <item row="10" column="3">
               <widget class="QProgressBar" name="ProBBelegung11">
                <property name="minimumSize">
                 <size>
                  <width>250</width>
                  <height>40</height>
                 </size>
                </property>
                <property name="maximumSize">
                 <size>
                  <width>1000</width>
                  <height>100</height>
                 </size>
                </property>
                <property name="font">
                 <font>
                  <pointsize>14</pointsize>
                  <weight>75</weight>
                  <bold>true</bold>
                 </font>
                </property>
                <property name="value">
                 <number>10</number>
                </property>
                <property name="alignment">
                 <set>Qt::AlignLeading|Qt::AlignLeft|Qt::AlignVCenter</set>
                </property>
                <property name="cssClass" stdset="0">
                 <string>bold</string>
                </property>
               </widget>
              </item>
              <item row="16" column="3">
               <widget class="QProgressBar" name="ProBBelegung16">
                <property name="minimumSize">
                 <size>
                  <width>250</width>
                  <height>40</height>
                 </size>
                </property>
                <property name="maximumSize">
                 <size>
                  <width>1000</width>
                  <height>100</height>
                 </size>
                </property>
                <property name="font">
                 <font>
                  <pointsize>14</pointsize>
                  <weight>75</weight>
                  <bold>true</bold>
                 </font>
                </property>
                <property name="value">
                 <number>10</number>
                </property>
                <property name="alignment">
                 <set>Qt::AlignLeading|Qt::AlignLeft|Qt::AlignVCenter</set>
                </property>
                <property name="cssClass" stdset="0">
                 <string>bold</string>
                </property>
               </widget>
              </item>
              <item row="14" column="3">
               <widget class="QProgressBar" name="ProBBelegung14">
                <property name="minimumSize">
                 <size>
                  <width>250</width>
                  <height>40</height>
                 </size>
                </property>
                <property name="maximumSize">
                 <size>
                  <width>1000</width>
                  <height>100</height>
                 </size>
                </property>
                <property name="font">
                 <font>
                  <pointsize>14</pointsize>
                  <weight>75</weight>
                  <bold>true</bold>
                 </font>
                </property>
                <property name="value">
                 <number>10</number>
                </property>
                <property name="alignment">
                 <set>Qt::AlignLeading|Qt::AlignLeft|Qt::AlignVCenter</set>
                </property>
                <property name="cssClass" stdset="0">
                 <string>bold</string>
                </property>
               </widget>
              </item>
              <item row="15" column="3">
               <widget class="QProgressBar" name="ProBBelegung15">
                <property name="minimumSize">
                 <size>
                  <width>250</width>
                  <height>40</height>
                 </size>
                </property>
                <property name="maximumSize">
                 <size>
                  <width>1000</width>
                  <height>100</height>
                 </size>
                </property>
                <property name="font">
                 <font>
                  <pointsize>14</pointsize>
                  <weight>75</weight>
                  <bold>true</bold>
                 </font>
                </property>
                <property name="value">
                 <number>10</number>
                </property>
                <property name="alignment">
                 <set>Qt::AlignLeading|Qt::AlignLeft|Qt::AlignVCenter</set>
                </property>
                <property name="cssClass" stdset="0">
                 <string>bold</string>
                </property>
               </widget>
              </item>
              <item row="10" column="4" colspan="2">
               <widget class="QComboBox" name="CBB11">
                <property name="minimumSize">
                 <size>
                  <width>105</width>
                  <height>40</height>
                 </size>
                </property>
                <property name="maximumSize">
                 <size>
                  <width>300</width>
                  <height>100</height>
                 </size>
                </property>
                <property name="font">
                 <font>
                  <pointsize>14</pointsize>
                 </font>
                </property>
                <property name="maxVisibleItems">
                 <number>11</number>
                </property>
               </widget>
              </item>
              <item row="11" column="4" colspan="2">
               <widget class="QComboBox" name="CBB12">
                <property name="minimumSize">
                 <size>
                  <width>105</width>
                  <height>40</height>
                 </size>
                </property>
                <property name="maximumSize">
                 <size>
                  <width>300</width>
                  <height>100</height>
                 </size>
                </property>
                <property name="font">
                 <font>
                  <pointsize>14</pointsize>
                 </font>
                </property>
                <property name="maxVisibleItems">
                 <number>11</number>
                </property>
               </widget>
              </item>
              <item row="13" column="4" colspan="2">
               <widget class="QComboBox" name="CBB13">
                <property name="minimumSize">
                 <size>
                  <width>105</width>
                  <height>40</height>
                 </size>
                </property>
                <property name="maximumSize">
                 <size>
                  <width>300</width>
                  <height>100</height>
                 </size>
                </property>
                <property name="font">
                 <font>
                  <pointsize>14</pointsize>
                 </font>
                </property>
                <property name="maxVisibleItems">
                 <number>11</number>
                </property>
               </widget>
              </item>
              <item row="15" column="4" colspan="2">
               <widget class="QComboBox" name="CBB15">
                <property name="minimumSize">
                 <size>
                  <width>105</width>
                  <height>40</height>
                 </size>
                </property>
                <property name="maximumSize">
                 <size>
                  <width>300</width>
                  <height>100</height>
                 </size>
                </property>
                <property name="font">
                 <font>
                  <pointsize>14</pointsize>
                 </font>
                </property>
                <property name="maxVisibleItems">
                 <number>11</number>
                </property>
               </widget>
              </item>
              <item row="14" column="4" colspan="2">
               <widget class="QComboBox" name="CBB14">
                <property name="minimumSize">
                 <size>
                  <width>105</width>
                  <height>40</height>
                 </size>
                </property>
                <property name="maximumSize">
                 <size>
                  <width>300</width>
                  <height>100</height>
                 </size>
                </property>
                <property name="font">
                 <font>
                  <pointsize>14</pointsize>
                 </font>
                </property>
                <property name="maxVisibleItems">
                 <number>11</number>
                </property>
               </widget>
              </item>
              <item row="13" column="6">
               <widget class="QLabel" name="bottleLabel13">
                <property name="minimumSize">
                 <size>
                  <width>0</width>
                  <height>40</height>
                 </size>
                </property>
                <property name="maximumSize">
                 <size>
                  <width>16777215</width>
                  <height>100</height>
                 </size>
                </property>
                <property name="font">
                 <font>
                  <pointsize>22</pointsize>
                  <weight>75</weight>
                  <bold>true</bold>
                 </font>
                </property>
                <property name="text">
                 <string>13</string>
                </property>
                <property name="alignment">
                 <set>Qt::AlignCenter</set>
                </property>
                <property name="cssClass" stdset="0">
                 <string>secondary bold</string>
                </property>
               </widget>
              </item>
              <item row="16" column="4" colspan="2">
               <widget class="QComboBox" name="CBB16">
                <property name="minimumSize">
                 <size>
                  <width>105</width>
                  <height>40</height>
                 </size>
                </property>
                <property name="maximumSize">
                 <size>
                  <width>300</width>
                  <height>100</height>
                 </size>
                </property>
                <property name="font">
                 <font>
                  <pointsize>14</pointsize>
                 </font>
                </property>
                <property name="maxVisibleItems">
                 <number>11</number>
                </property>
               </widget>
              </item>
              <item row="11" column="6">
               <widget class="QLabel" name="bottleLabel12">
                <property name="minimumSize">
                 <size>
                  <width>0</width>
                  <height>40</height>
                 </size>
                </property>
                <property name="maximumSize">
                 <size>
                  <width>16777215</width>
                  <height>100</height>
                 </size>
                </property>
                <property name="font">
                 <font>
                  <pointsize>22</pointsize>
                  <weight>75</weight>
                  <bold>true</bold>
                 </font>
                </property>
                <property name="text">
                 <string>12</string>
                </property>
                <property name="alignment">
                 <set>Qt::AlignCenter</set>
                </property>
                <property name="cssClass" stdset="0">
                 <string>secondary bold</string>
                </property>
               </widget>
              </item>
              <item row="10" column="6">
               <widget class="QLabel" name="bottleLabel11">
                <property name="minimumSize">
                 <size>
                  <width>0</width>
                  <height>40</height>
                 </size>
                </property>
                <property name="maximumSize">
                 <size>
                  <width>16777215</width>
                  <height>100</height>
                 </size>
                </property>
                <property name="font">
                 <font>
                  <pointsize>22</pointsize>
                  <weight>75</weight>
                  <bold>true</bold>
                 </font>
                </property>
                <property name="text">
                 <string>11</string>
                </property>
                <property name="alignment">
                 <set>Qt::AlignCenter</set>
                </property>
                <property name="cssClass" stdset="0">
                 <string>secondary bold</string>
                </property>
               </widget>
              </item>
              <item row="15" column="6">
               <widget class="QLabel" name="bottleLabel15">
                <property name="minimumSize">
                 <size>
                  <width>0</width>
                  <height>40</height>
                 </size>
                </property>
                <property name="maximumSize">
                 <size>
                  <width>16777215</width>
                  <height>100</height>
                 </size>
                </property>
                <property name="font">
                 <font>
                  <pointsize>22</pointsize>
                  <weight>75</weight>
                  <bold>true</bold>
                 </font>
                </property>
                <property name="text">
                 <string>15</string>
                </property>
                <property name="alignment">
                 <set>Qt::AlignCenter</set>
                </property>
                <property name="cssClass" stdset="0">
                 <string>secondary bold</string>
                </property>
               </widget>
              </item>
              <item row="14" column="6">
               <widget class="QLabel" name="bottleLabel14">
                <property name="minimumSize">
                 <size>
                  <width>0</width>
                  <height>40</height>
                 </size>
                </property>
                <property name="maximumSize">
                 <size>
                  <width>16777215</width>
                  <height>100</height>
                 </size>
                </property>
                <property name="font">
                 <font>
                  <pointsize>22</pointsize>
                  <weight>75</weight>
                  <bold>true</bold>
                 </font>
                </property>
                <property name="text">
                 <string>14</string>
                </property>
                <property name="alignment">
                 <set>Qt::AlignCenter</set>
                </property>
                <property name="cssClass" stdset="0">
                 <string>secondary bold</string>
                </property>
               </widget>
              </item>
              <item row="16" column="6">
               <widget class="QLabel" name="bottleLabel16">
                <property name="minimumSize">
                 <size>
                  <width>0</width>
                  <height>40</height>
                 </size>
                </property>
                <property name="maximumSize">
                 <size>
                  <width>16777215</width>
                  <height>100</height>
                 </size>
                </property>
                <property name="font">
                 <font>
                  <pointsize>22</pointsize>
                  <weight>75</weight>
                  <bold>true</bold>
                 </font>
                </property>
                <property name="text">
                 <string>16</string>
                </property>
                <property name="alignment">
                 <set>Qt::AlignCenter</set>
                </property>
                <property name="cssClass" stdset="0">
                 <string>secondary bold</string>
                </property>
               </widget>
              </item>
             </layout>
            </item>
           </layout>
          </widget>
         </widget>
        </item>
       </layout>
      </widget>
     </widget>
    </item>
   </layout>
  </widget>
  <action name="actionCocktailmaker">
   <property name="text">
    <string>Cocktailmaker</string>
   </property>
  </action>
  <action name="actionZutatenmanager">
   <property name="text">
    <string>Zutatenmanager</string>
   </property>
  </action>
  <action name="actionSlotbelegung">
   <property name="text">
    <string>Slotbelegung</string>
   </property>
  </action>
  <action name="actionRezeptverwalter">
   <property name="text">
    <string>Rezeptverwalter</string>
   </property>
  </action>
 </widget>
 <customwidgets>
  <customwidget>
   <class>ClickableLineEdit</class>
   <extends>QLineEdit</extends>
   <header>src.ui_elements.clickablelineedit.h</header>
  </customwidget>
 </customwidgets>
 <resources/>
 <connections/>
</ui><|MERGE_RESOLUTION|>--- conflicted
+++ resolved
@@ -7,11 +7,7 @@
     <x>0</x>
     <y>0</y>
     <width>800</width>
-<<<<<<< HEAD
-    <height>625</height>
-=======
     <height>481</height>
->>>>>>> 12cce547
    </rect>
   </property>
   <property name="sizePolicy">
